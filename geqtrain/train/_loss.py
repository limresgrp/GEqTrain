""" Adapted from https://github.com/mir-group/nequip
"""

import inspect
import torch.nn

from typing import Dict
from importlib import import_module

from torch_runstats import Reduction
from geqtrain.data import AtomicDataDict
from geqtrain.utils import instantiate_from_cls_name


class SimpleLoss:
    """
    wrapper to torch.nn loss function; computes weighted loss function

    if "ignore_nan" not provided in yaml then NaNs will propagate as normal.

    Args:

    func_name (str): any loss function defined in torch.nn that
        takes "reduction=none" as init argument, uses prediction tensor,
        and reference tensor for its call functions, and outputs a vector
        with the same shape as pred/ref
    params (str): arguments needed to initialize the function above

    Return:

    if mean is True, return a scalar; else return the error matrix of each entry
    """

    def __init__(
        self,
        func_name: str,
        params: dict = {},
    ):
        self.func_name = func_name

        self.match_target_shape = False if func_name in ['CrossEntropyLoss'] else True

        for key, value in params.items():
            setattr(self, key, value)

        # instanciates torch.nn loss func
        self.func, _ = instantiate_from_cls_name(
            torch.nn,
            class_name=func_name,
            prefix="",
            positional_args=dict(reduction="none"),
            optional_args=params,
            all_args={},
        )

    def __call__(
        self,
        pred: dict,
        ref : dict,
        key : str ,
        mean: bool = True,
        **kwargs,
    ):
        pred_key, ref_key = self.prepare(pred, ref, key, **kwargs)

<<<<<<< HEAD
        if hasattr(self, "ignore_nan") and self.ignore_nan:
            pred_key, ref_key, not_nan_filter = self._apply_ignore_nan(pred_key, ref_key, key)
            loss = self.func(pred_key, ref_key) * not_nan_filter
            if mean:
                return loss.sum() / not_nan_filter.sum()
            loss[~not_nan_filter.bool()] = torch.nan
            return loss
        else:
            try:
                loss = self.func(pred_key, ref_key)
            except:
                ref_key = ref_key.squeeze().long()
                if pred_key.shape[0] == 1: # in case bs == 1
                    loss = self.func(pred_key.squeeze(), ref_key)
                else:
                    loss = self.func(pred_key, ref_key)  # if ref_key.dim() > 1 in CrossEntropyLoss

            return loss.mean() if mean else loss

=======
        loss = self.func(pred_key, ref_key)
        if mean: return loss.mean()
        return loss
    
>>>>>>> 055e18be
    def prepare(
        self,
        pred: Dict,
        ref:  Dict,
        key:  str,
        **kwargs,
    ):
<<<<<<< HEAD
        # check input / output dtype
        ref_key = ref.get(key, None) #? why None is allowed?
        assert isinstance(ref_key, torch.Tensor), f"Tensor predicted for ref key {key} must be of type torch.Tensor, but found {type(ref_key)}"
        pred_key = pred.get(key, None) #? why None is allowed?
        assert isinstance(pred_key, torch.Tensor), f"Tensor target for pred key {key} must be of type torch.Tensor, but found {type(pred_key)}"

        if self.match_target_shape:
            pred_key = pred_key.view_as(ref_key)

        return pred_key, ref_key

    def _apply_ignore_nan(self,pred_key, ref_key, key):
        not_nan_filter = self._get_not_nan(pred_key, key) * self._get_not_nan(ref_key, key)
        return torch.nan_to_num(pred_key, nan=0.), torch.nan_to_num(ref_key, nan=0.), not_nan_filter

=======
        pred_key = pred.get(key, None)
        assert isinstance(pred_key, torch.Tensor), f"Expected prediction tensor for pred key {key}, found {type(pred_key)}"
        if hasattr(self, "ref"):
            if self.ref == 'zeros':
                ref_key = torch.zeros_like(pred_key)
            else:
                ref_key = ref.get(self.ref, None)    
        else:
            ref_key = ref.get(key, None)
        assert isinstance(ref_key,  torch.Tensor), f"Expected prediction tensor for ref key {key}, found {type(ref_key)}"

        return pred_key, ref_key


class SimpleGraphLoss(SimpleLoss):
    """
    wrapper to torch.nn loss function; computes weighted loss function

    if "ignore_nan" not provided in yaml then NaNs will propagate as normal.

    Args:

    func_name (str): any loss function defined in torch.nn that
        takes "reduction=none" as init argument, uses prediction tensor,
        and reference tensor for its call functions, and outputs a vector
        with the same shape as pred/ref
    params (str): arguments needed to initialize the function above

    Return:

    if mean is True, return a scalar; else return the error matrix of each entry
    """
    def __init__(self, func_name, params = {}):
        super().__init__(func_name, params)

    def __call__(
        self,
        pred: dict,
        ref : dict,
        key : str ,
        mean: bool = True,
        **kwargs,
    ):
        pred_key, not_nan_pred_filter, ref_key, not_nan_ref_filter = self.prepare(pred, ref, key, **kwargs)
        pred_key = pred_key.view_as(ref_key)
        not_nan_filter = not_nan_pred_filter * not_nan_ref_filter

        loss = self.func(pred_key, ref_key) * not_nan_filter
        if mean:
            return loss.sum() / not_nan_filter.sum()
        loss[~not_nan_filter.bool()] = torch.nan
        return loss
    
    def prepare(
        self,
        pred: Dict,
        ref:  Dict,
        key:  str,
        **kwargs,
    ):
        pred_key, ref_key = super().prepare(pred, ref, key, **kwargs)
        not_nan_pred_filter = self._get_not_nan(pred_key, key)
        not_nan_ref_filter  = self._get_not_nan(ref_key, key)
        return torch.nan_to_num(pred_key, nan=0.), not_nan_pred_filter, torch.nan_to_num(ref_key, nan=0.), not_nan_ref_filter
    
>>>>>>> 055e18be
    def _get_not_nan(self, ref_key: torch.Tensor, key: str):
        self._check_nan(ref_key, key)
        return (ref_key == ref_key).int()

    def _check_nan(self, ref_key: torch.Tensor, key: str):
        has_nan = torch.isnan(ref_key.sum())
        if has_nan and not (hasattr(self, "ignore_nan") and self.ignore_nan):
            raise Exception(f"Target field '{key}' has nan values."
                             "\nIf this is intended, set 'ignore_nan' to true in config file for this loss.")


class SimpleNodeLoss(SimpleGraphLoss):
    """
    """

    def __init__(self, func_name, params = ...):
        super().__init__(func_name, params)

    def __call__(
        self,
        pred: dict,
        ref : dict,
        key : str ,
        mean: bool = True,
        **kwargs,
    ):
        pred_key, ref_key, not_nan_filter, center_nodes_filter = self.prepare(pred, ref, key, **kwargs)

        loss = self.func(pred_key, ref_key) * not_nan_filter
        if mean:
            # penalty = sum(correction ** 2 for correction in corrections)
            return loss.sum() / not_nan_filter.sum() # + penalty
        loss[~not_nan_filter.bool()] = torch.nan
        return loss

    def prepare(
        self,
        pred: Dict,
        ref:  Dict,
        key:  str,
        **kwargs,
    ):
        pred_key, not_nan_pred_filter, ref_key, not_nan_ref_filter = super().prepare(pred, ref, key, **kwargs)
        center_nodes_filter = pred.get(AtomicDataDict.EDGE_INDEX_KEY)[0].unique()
        num_atoms = len(pred[AtomicDataDict.POSITIONS_KEY])
        if len(pred_key) == num_atoms:
            pred_key = pred_key[center_nodes_filter]
            not_nan_pred_filter = not_nan_pred_filter[center_nodes_filter]

        if len(ref_key)  == num_atoms:
            ref_key  = ref_key [center_nodes_filter]
            not_nan_ref_filter = not_nan_ref_filter[center_nodes_filter]

        pred_key = pred_key.view_as(ref_key)
        not_nan_filter = not_nan_pred_filter * not_nan_ref_filter

        return pred_key, ref_key, not_nan_filter, center_nodes_filter


class RMSDLoss(SimpleGraphLoss):

    def __init__(self, func_name: str, params: dict = ...):
        super().__init__('MSELoss', params)
        self.reduction = Reduction.RMS

    def __call__(
        self,
        pred: dict,
        ref: dict,
        key: str,
        mean: bool = True,
        **kwargs,
    ):
        pred_key, not_nan_pred_filter, ref_key, not_nan_ref_filter = self.prepare(pred, ref, key, **kwargs)
        pred_key = pred_key.view_as(ref_key)
        not_nan_filter = not_nan_pred_filter * not_nan_ref_filter

        loss = torch.sum(self.func(pred_key, ref_key) * not_nan_filter, dim=-1)

        if mean:
            return torch.sqrt(loss.sum() / not_nan_filter.sum())
        else:
            # The accumulate_batch() method used by metrics first squares the loss, then computes the average and then extracts the root.
            # Thus, we need to pass the sqrt(loss) to obtain the RMSD as output.
            loss[~not_nan_filter[:, 0].bool()] = torch.nan
            return torch.sqrt(loss)


def instantiate_loss_function(name: str, params: Dict):
    """
    Search for loss functions in this module
    instanciates the loss obj
    If the name starts with PerSpecies, MSELoss return the PerSpeciesLoss instance
    """

    if isinstance(name, str): # name is function
        try:
            module_name = ".".join(name.split(".")[:-1])
            class_name  = ".".join(name.split(".")[-1:])
            functional = params.get("functional", "L1Loss")
            return getattr(import_module(module_name), class_name)(functional, params) # func_name, params of SimpleLoss ctor
        except Exception:
            return SimpleLoss(name, params)
    elif inspect.isclass(name):
        return SimpleLoss(name, params)
    elif callable(name):
        return name
    raise NotImplementedError(f"{name} Loss is not implemented")<|MERGE_RESOLUTION|>--- conflicted
+++ resolved
@@ -6,7 +6,6 @@
 
 from typing import Dict
 from importlib import import_module
-
 from torch_runstats import Reduction
 from geqtrain.data import AtomicDataDict
 from geqtrain.utils import instantiate_from_cls_name
@@ -15,11 +14,7 @@
 class SimpleLoss:
     """
     wrapper to torch.nn loss function; computes weighted loss function
-
-    if "ignore_nan" not provided in yaml then NaNs will propagate as normal.
-
     Args:
-
     func_name (str): any loss function defined in torch.nn that
         takes "reduction=none" as init argument, uses prediction tensor,
         and reference tensor for its call functions, and outputs a vector
@@ -37,9 +32,6 @@
         params: dict = {},
     ):
         self.func_name = func_name
-
-        self.match_target_shape = False if func_name in ['CrossEntropyLoss'] else True
-
         for key, value in params.items():
             setattr(self, key, value)
 
@@ -62,33 +54,17 @@
         **kwargs,
     ):
         pred_key, ref_key = self.prepare(pred, ref, key, **kwargs)
-
-<<<<<<< HEAD
-        if hasattr(self, "ignore_nan") and self.ignore_nan:
-            pred_key, ref_key, not_nan_filter = self._apply_ignore_nan(pred_key, ref_key, key)
-            loss = self.func(pred_key, ref_key) * not_nan_filter
-            if mean:
-                return loss.sum() / not_nan_filter.sum()
-            loss[~not_nan_filter.bool()] = torch.nan
-            return loss
-        else:
-            try:
-                loss = self.func(pred_key, ref_key)
-            except:
-                ref_key = ref_key.squeeze().long()
-                if pred_key.shape[0] == 1: # in case bs == 1
-                    loss = self.func(pred_key.squeeze(), ref_key)
-                else:
-                    loss = self.func(pred_key, ref_key)  # if ref_key.dim() > 1 in CrossEntropyLoss
-
-            return loss.mean() if mean else loss
-
-=======
-        loss = self.func(pred_key, ref_key)
-        if mean: return loss.mean()
-        return loss
-    
->>>>>>> 055e18be
+        try:
+            loss = self.func(pred_key, ref_key)
+        except:
+            ref_key = ref_key.squeeze().long()
+            if pred_key.shape[0] == 1: # in case bs == 1
+                loss = self.func(pred_key.squeeze(), ref_key)
+            else:
+                loss = self.func(pred_key, ref_key)  # if ref_key.dim() > 1 in CrossEntropyLoss
+
+        return loss.mean() if mean else loss
+
     def prepare(
         self,
         pred: Dict,
@@ -96,54 +72,26 @@
         key:  str,
         **kwargs,
     ):
-<<<<<<< HEAD
-        # check input / output dtype
-        ref_key = ref.get(key, None) #? why None is allowed?
-        assert isinstance(ref_key, torch.Tensor), f"Tensor predicted for ref key {key} must be of type torch.Tensor, but found {type(ref_key)}"
-        pred_key = pred.get(key, None) #? why None is allowed?
-        assert isinstance(pred_key, torch.Tensor), f"Tensor target for pred key {key} must be of type torch.Tensor, but found {type(pred_key)}"
-
-        if self.match_target_shape:
-            pred_key = pred_key.view_as(ref_key)
+        pred_key = pred.get(key, None) # None is allowed just to make sure that the assert below is raised properly if needed
+        assert isinstance(pred_key, torch.Tensor), f"Expected prediction tensor for pred key {key}, found {type(pred_key)}"
+
+        # the below creates a target tensor filled with reference_value if provided in params dict provided in __init__
+        if hasattr(self, "reference_value"):
+            try:
+                fill_value = float(self.reference_value)
+                ref_key = torch.full_like(pred_key, fill_value)
+            except ValueError:
+                raise ValueError(f"Invalid fill value for ref: {self.ref}. It must be convertible to a float.")
+
+        ref_key = ref.get(key, None)
+        assert isinstance(ref_key,  torch.Tensor), f"Expected prediction tensor for ref key {key}, found {type(ref_key)}"
 
         return pred_key, ref_key
 
-    def _apply_ignore_nan(self,pred_key, ref_key, key):
-        not_nan_filter = self._get_not_nan(pred_key, key) * self._get_not_nan(ref_key, key)
-        return torch.nan_to_num(pred_key, nan=0.), torch.nan_to_num(ref_key, nan=0.), not_nan_filter
-
-=======
-        pred_key = pred.get(key, None)
-        assert isinstance(pred_key, torch.Tensor), f"Expected prediction tensor for pred key {key}, found {type(pred_key)}"
-        if hasattr(self, "ref"):
-            if self.ref == 'zeros':
-                ref_key = torch.zeros_like(pred_key)
-            else:
-                ref_key = ref.get(self.ref, None)    
-        else:
-            ref_key = ref.get(key, None)
-        assert isinstance(ref_key,  torch.Tensor), f"Expected prediction tensor for ref key {key}, found {type(ref_key)}"
-
-        return pred_key, ref_key
-
-
-class SimpleGraphLoss(SimpleLoss):
-    """
-    wrapper to torch.nn loss function; computes weighted loss function
-
-    if "ignore_nan" not provided in yaml then NaNs will propagate as normal.
-
-    Args:
-
-    func_name (str): any loss function defined in torch.nn that
-        takes "reduction=none" as init argument, uses prediction tensor,
-        and reference tensor for its call functions, and outputs a vector
-        with the same shape as pred/ref
-    params (str): arguments needed to initialize the function above
-
-    Return:
-
-    if mean is True, return a scalar; else return the error matrix of each entry
+
+class SimpleLossWithNaNsFilter(SimpleLoss):
+    """
+    as above but remove nans from target/prediction
     """
     def __init__(self, func_name, params = {}):
         super().__init__(func_name, params)
@@ -157,7 +105,6 @@
         **kwargs,
     ):
         pred_key, not_nan_pred_filter, ref_key, not_nan_ref_filter = self.prepare(pred, ref, key, **kwargs)
-        pred_key = pred_key.view_as(ref_key)
         not_nan_filter = not_nan_pred_filter * not_nan_ref_filter
 
         loss = self.func(pred_key, ref_key) * not_nan_filter
@@ -165,7 +112,7 @@
             return loss.sum() / not_nan_filter.sum()
         loss[~not_nan_filter.bool()] = torch.nan
         return loss
-    
+
     def prepare(
         self,
         pred: Dict,
@@ -177,8 +124,7 @@
         not_nan_pred_filter = self._get_not_nan(pred_key, key)
         not_nan_ref_filter  = self._get_not_nan(ref_key, key)
         return torch.nan_to_num(pred_key, nan=0.), not_nan_pred_filter, torch.nan_to_num(ref_key, nan=0.), not_nan_ref_filter
-    
->>>>>>> 055e18be
+
     def _get_not_nan(self, ref_key: torch.Tensor, key: str):
         self._check_nan(ref_key, key)
         return (ref_key == ref_key).int()
@@ -190,10 +136,10 @@
                              "\nIf this is intended, set 'ignore_nan' to true in config file for this loss.")
 
 
-class SimpleNodeLoss(SimpleGraphLoss):
-    """
-    """
-
+class SimpleNodeLoss(SimpleLossWithNaNsFilter):
+    """
+    as above but removes all nodes that are not edge-centers (i.e. keeps only nodes for which we have a non-nan prediction)
+    """
     def __init__(self, func_name, params = ...):
         super().__init__(func_name, params)
 
@@ -209,7 +155,6 @@
 
         loss = self.func(pred_key, ref_key) * not_nan_filter
         if mean:
-            # penalty = sum(correction ** 2 for correction in corrections)
             return loss.sum() / not_nan_filter.sum() # + penalty
         loss[~not_nan_filter.bool()] = torch.nan
         return loss
@@ -228,17 +173,16 @@
             pred_key = pred_key[center_nodes_filter]
             not_nan_pred_filter = not_nan_pred_filter[center_nodes_filter]
 
-        if len(ref_key)  == num_atoms:
+        if len(ref_key) == num_atoms:
             ref_key  = ref_key [center_nodes_filter]
             not_nan_ref_filter = not_nan_ref_filter[center_nodes_filter]
 
-        pred_key = pred_key.view_as(ref_key)
         not_nan_filter = not_nan_pred_filter * not_nan_ref_filter
 
         return pred_key, ref_key, not_nan_filter, center_nodes_filter
 
 
-class RMSDLoss(SimpleGraphLoss):
+class RMSDLoss(SimpleLossWithNaNsFilter):
 
     def __init__(self, func_name: str, params: dict = ...):
         super().__init__('MSELoss', params)
@@ -253,7 +197,6 @@
         **kwargs,
     ):
         pred_key, not_nan_pred_filter, ref_key, not_nan_ref_filter = self.prepare(pred, ref, key, **kwargs)
-        pred_key = pred_key.view_as(ref_key)
         not_nan_filter = not_nan_pred_filter * not_nan_ref_filter
 
         loss = torch.sum(self.func(pred_key, ref_key) * not_nan_filter, dim=-1)
