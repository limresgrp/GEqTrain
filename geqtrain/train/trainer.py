""" Adapted from https://github.com/mir-group/nequip
"""
import os
import torch.distributed as dist

import inspect
import logging
import wandb
import contextlib
from copy import deepcopy
from os.path import isfile
from time import perf_counter
from typing import Callable, Optional, Union, Tuple, List, Dict, Iterable
from pathlib import Path

import numpy as np
import torch

from torch.utils.data import DistributedSampler, Sampler

from geqtrain.data import (
    DataLoader,
    AtomicData,
    AtomicDataDict,
    InMemoryConcatDataset,
    LazyLoadingConcatDataset,
    _NODE_FIELDS,
    _GRAPH_FIELDS,
    _EDGE_FIELDS,
)
from geqtrain.utils import (
    Output,
    Config,
    instantiate_from_cls_name,
    instantiate,
    save_file,
    load_file,
    load_callable,
    atomic_write,
    finish_all_writes,
    atomic_write_group,
    clean_cuda,
    gradfilter_ema,
)

from geqtrain.model import model_from_config
from geqtrain.train.utils import find_matching_indices, evaluate_end_chunking_condition

from .loss import Loss, LossStat
from .metrics import Metrics
from ._key import ABBREV, LOSS_KEY, TRAIN, VALIDATION
from .early_stopping import EarlyStopping

def is_dt_active():
    try:
        dist.get_world_size()
        return True
    except RuntimeError:
        return False

def gather(tensor, tensor_list=None, is_master=False, group=None):
    """Sends tensor to root process, which store it in tensor_list.
    https://medium.com/@cresclux/example-on-torch-distributed-gather-7b5921092cbc
    """
    if group is None:
        group = dist.group.WORLD
    if is_master:
        assert(tensor_list is not None)
        dist.gather(tensor, gather_list=tensor_list, group=group) # this blocking: it will not return until the gather operation is completed across all participating processes
    else:
        dist.gather(tensor, dst=0, group=group) # this is not blocking

def get_latest_lr(optimizer, model, param_name: str) -> float:
    for param_group in optimizer.param_groups:
        for param in param_group['params']:
            if param_name == [name for name, p in model.named_parameters() if p is param][0]:
                return param_group['lr']
    raise ValueError(f"Parameter {param_name} not found in optimizer.")

def set_seed(seed):
    np.random.seed(seed)
    torch.manual_seed(seed)
    torch.backends.cudnn.deterministic = True
    torch.backends.cudnn.benchmark = False
    torch.backends.cudnn.enabled = False
    torch.cuda.manual_seed(seed)
    torch.cuda.manual_seed_all(seed)

def get_output_keys(loss_func: Loss):
    '''
    returns fields/keys that have to be predicted (i.e. for which we need to compute a loss)
    '''
    output_keys, per_node_outputs_keys = [], []
    if loss_func is not None:
        for key in loss_func.keys:
            key_clean = loss_func.remove_suffix(key)
            if key_clean in _NODE_FIELDS.union(_GRAPH_FIELDS).union(_EDGE_FIELDS):
                output_keys.append(key_clean)
            if key_clean in _NODE_FIELDS:
                per_node_outputs_keys.append(key_clean)
    return output_keys, per_node_outputs_keys

def run_inference(
    model,
    data,
    device,
    already_computed_nodes=None,
    output_keys: List[str] = [],
    per_node_outputs_keys: List[str] = [],
    cm=contextlib.nullcontext(),
    mixed_precision: bool = False,
    skip_chunking: bool = False,
    noise: Optional[float] = None,
    batch_max_atoms: int = 1000,
    ignore_chunk_keys: List[str] = [],
    **kwargs,
):
    precision = torch.autocast(device_type='cuda' if torch.cuda.is_available(
    ) else 'cpu', dtype=torch.bfloat16) if mixed_precision else contextlib.nullcontext()
    # AtomicDataDict is the dstruct that is taken as input from each forward
    batch = AtomicData.to_AtomicDataDict(data.to(device))

    batch_index = batch[AtomicDataDict.EDGE_INDEX_KEY]
    num_batch_center_nodes = len(batch_index[0].unique())

    if skip_chunking:
        input_data = {
            k: v
            for k, v in batch.items()
            if k not in output_keys
        }
        ref_data = batch
        batch_center_nodes = batch_index[0].unique()
    else:
        input_data, ref_data, batch_center_nodes = prepare_chunked_input_data(
            already_computed_nodes=already_computed_nodes,
            batch=batch,
            data=data,
            output_keys=output_keys,
            per_node_outputs_keys=per_node_outputs_keys,
            batch_max_atoms=batch_max_atoms,
            ignore_chunk_keys=ignore_chunk_keys,
            device=device,
        )

    if hasattr(data, "__slices__"):
        for slices_key, slices in data.__slices__.items():
            val = torch.tensor(slices, dtype=int, device=device)
            input_data[f"{slices_key}_slices"] = val
            ref_data[f"{slices_key}_slices"] = val

    if noise is not None:
        ref_data[AtomicDataDict.NOISE_KEY] = noise * \
            torch.randn_like(input_data[AtomicDataDict.POSITIONS_KEY])
        input_data[AtomicDataDict.POSITIONS_KEY] += ref_data[AtomicDataDict.NOISE_KEY]

    with cm, precision:
        out = model(input_data)
        del input_data

    return out, ref_data, batch_center_nodes, num_batch_center_nodes

def prepare_chunked_input_data(
    already_computed_nodes: Optional[torch.Tensor],
    batch: AtomicDataDict.Type,
    data: AtomicDataDict.Type,
    output_keys: List[str] = [],
    per_node_outputs_keys: List[str] = [],
    batch_max_atoms: int = 1000,
    ignore_chunk_keys: List[str] = [],
    device="cpu"
):
    # === Limit maximum batch size to avoid CUDA Out of Memory === #

    chunk = already_computed_nodes is not None
    batch_chunk = deepcopy(batch)
    batch_chunk_index = batch_chunk[AtomicDataDict.EDGE_INDEX_KEY]
    edge_fields_dict = {
        edge_field: batch[edge_field]
        for edge_field in _EDGE_FIELDS
        if edge_field in batch
    }

    if chunk:
        batch_chunk_index = batch_chunk_index[:, ~torch.isin(
            batch_chunk_index[0], already_computed_nodes)]
    batch_chunk_center_node_idcs = batch_chunk_index[0].unique()
    if len(batch_chunk_center_node_idcs) == 0:
        return None, None, None

    # = Iteratively remove edges from batch_chunk = #
    # = ----------------------------------------- = #

    offset = 0
    while len(batch_chunk_index.unique()) > batch_max_atoms:

        def get_node_center_idcs(batch_chunk_index: torch.Tensor, batch_max_atoms: int, offset: int):
            unique_set = set()

            for i, num in enumerate(batch_chunk_index[1]):
                unique_set.add(num.item())

                if len(unique_set) >= batch_max_atoms:
                    return batch_chunk_index[0, :i+1].unique()[:-offset]
            return batch_chunk_index[0].unique()[:-offset]

        def get_edge_filter(batch_chunk_index: torch.Tensor, offset: int):
            node_center_idcs = get_node_center_idcs(
                batch_chunk_index, batch_max_atoms, offset)
            edge_filter = torch.isin(batch_chunk_index[0], node_center_idcs)
            return edge_filter

        chunk = True
        offset += 1
        fltr = get_edge_filter(batch_chunk_index, offset)
        batch_chunk_index = batch_chunk_index[:, fltr]
        for k, v in edge_fields_dict.items():
            edge_fields_dict[k] = v[fltr]

    # = ----------------------------------------- = #

    if chunk:
        batch_chunk[AtomicDataDict.EDGE_INDEX_KEY] = batch_chunk_index
        batch_chunk[AtomicDataDict.BATCH_KEY] = data[AtomicDataDict.BATCH_KEY][batch_chunk_index.unique()]
        for k, v in edge_fields_dict.items():
            batch[k] = v
        if AtomicDataDict.EDGE_CELL_SHIFT_KEY in batch:
            batch[AtomicDataDict.EDGE_CELL_SHIFT_KEY] = batch[AtomicDataDict.EDGE_CELL_SHIFT_KEY][batch_chunk_index.unique()]
        for per_node_output_key in per_node_outputs_keys:
            chunk_per_node_outputs_value = batch[per_node_output_key].clone()
            mask = torch.ones_like(
                chunk_per_node_outputs_value, dtype=torch.bool)
            mask[batch_chunk_index[0].unique()] = False
            chunk_per_node_outputs_value[mask] = torch.nan
            batch_chunk[per_node_output_key] = chunk_per_node_outputs_value

    # === ---------------------------------------------------- === #
    # === ---------------------------------------------------- === #

    batch_chunk["ptr"] = torch.nn.functional.pad(torch.bincount(batch_chunk.get(
        AtomicDataDict.BATCH_KEY)).flip(dims=[0]), (0, 1), mode='constant').flip(dims=[0])

    edge_index = batch_chunk[AtomicDataDict.EDGE_INDEX_KEY]
    node_index = edge_index.unique(sorted=True)

    for key in batch_chunk.keys():
        if key in [
            AtomicDataDict.BATCH_KEY,
            AtomicDataDict.EDGE_INDEX_KEY,
        ] + ignore_chunk_keys:
            continue
        dim = np.argwhere(np.array(batch_chunk[key].size()) == len(
            data[AtomicDataDict.BATCH_KEY])).flatten()
        if len(dim) == 1:
            if dim[0] == 0:
                batch_chunk[key] = batch_chunk[key][node_index]
            elif dim[0] == 1:
                batch_chunk[key] = batch_chunk[key][:, node_index]
            elif dim[0] == 2:
                batch_chunk[key] = batch_chunk[key][:, :, node_index]
            else:
                raise Exception('Dimension not implemented')

    last_idx = -1
    updated_edge_index = edge_index.clone()
    for idx in node_index:
        if idx > last_idx + 1:
            updated_edge_index[edge_index >= idx] -= idx - last_idx - 1
        last_idx = idx
    batch_chunk[AtomicDataDict.EDGE_INDEX_KEY] = updated_edge_index
    batch_chunk_center_nodes = edge_index[0].unique()

    del edge_index
    del node_index

    input_data = {
        k: v.to(device)
        for k, v in batch_chunk.items()
        if k not in output_keys
    }

    return input_data, batch_chunk, batch_chunk_center_nodes

def _init(loss_func, dataset, model):
    init_loss = getattr(loss_func, "init_loss", None)
    if callable(init_loss):
        num_data = 0
        for ds in dataset:
            num_data += len(ds[AtomicDataDict.POSITIONS_KEY])
        init_loss(model, num_data)


class Trainer:
    """Customizable class used to train a model to minimise a set of loss functions.

    Args:
        model: PyTorch model

        seed (int): random seed number
        dataset_seed (int): random seed for dataset operations

        loss_coeffs (dict): dictionary to store coefficient and loss functions

        max_epochs (int): maximum number of epochs

        learning_rate (float): initial learning rate
        lr_scheduler_name (str): scheduler name
        lr_scheduler_kwargs (dict): parameters to initialize the scheduler

        optimizer_name (str): name for optimizer
        optim_kwargs (dict): parameters to initialize the optimizer

        batch_size (int): size of each batch
        validation_batch_size (int): batch size for evaluating the model for validation
        shuffle (bool): parameters for dataloader
        n_train (int): # of frames for training
        n_val (int): # of frames for validation
        exclude_keys (list):  fields from dataset to ignore.
        dataloader_num_workers (int): `num_workers` for the `DataLoader`s
        train_idcs (optional, list):  list of frames to use for training
        val_idcs (list):  list of frames to use for validation
        train_val_split (str):  "random" or "sequential"

        init_callbacks (list): list of callback function at the begining of the training
        end_of_epoch_callbacks (list): list of callback functions at the end of each epoch
        end_of_batch_callbacks (list): list of callback functions at the end of each batch
        end_of_train_callbacks (list): list of callback functions between traing/validation
        final_callbacks (list): list of callback functions at the end of the training

        log_batch_freq (int): frequency to log at the end of a batch
        log_epoch_freq (int): frequency to save at the end of an epoch
        save_checkpoint_freq (int): frequency to save the intermediate checkpoint. no saving when the value is not positive.

        verbose (str): verbosity level, i.e. "INFO", "WARNING", "DEBUG". case insensitive

    Additional Attributes:

        init_keys (list): list of parameters needed to reconstruct this instance
        dl_train (DataLoader): training data
        dl_val (DataLoader): test data
        iepoch (int): # of epoches ran
        stop_arg (str): reason why the training stops
        batch_mae (float): the mae of the latest batch
        mae_dict (dict): all loss, mae of the latest validation
        best_metrics (float): current best validation mae
        best_epoch (float): current best epoch
        best_model_path (str): path to save the best model
        last_model_path (str): path to save the latest model
        trainer_save_path (str): path to save the trainer.
             Default is trainer.(date).pth at the current folder


    The pseudocode of the workflow and location of the callback functions

    ```
    init():
        initialize optimizer, schduler and loss function

    train():
       init model
       init_callbacks
       while (not stop):
            training batches
                end_of_batch_callbacks
            end_of_train_callbacks
            validation_batches
            end_of_epoch_callbacks
       final_callbacks
    ```
    """

    stop_keys = ["max_epochs", "early_stopping", "early_stopping_kwargs"]
    object_keys = ["lr_sched", "optim",
                   "early_stopping_conds", "warmup_scheduler"]
    lr_scheduler_module = torch.optim.lr_scheduler
    optim_module = torch.optim

    def __init__(
        self,
        model_requires_grads: bool = False,
        device: str = "cuda" if torch.cuda.is_available() else "cpu",
        is_master: bool = True,
        seed: Optional[int] = None,
        dataset_seed: Optional[int] = None,
        noise: Optional[float] = None,
        loss_coeffs: Union[dict, str] = None,
        train_on_keys: Optional[List[str]] = None,
        type_names: Optional[List[str]] = None,
        keep_type_names: Optional[List[str]] = None,
        keep_node_types: Optional[List[int]] = None,
        exclude_type_names_from_edges: Optional[List[str]] = None,
        exclude_node_types_from_edges: Optional[List[int]] = None,
        metrics_components: Optional[Union[dict, str]] = None,
        metrics_key: str = f"{VALIDATION}_" + ABBREV.get(LOSS_KEY, LOSS_KEY),
        early_stopping: Optional[Callable] = None,
        early_stopping_kwargs: Optional[dict] = None,
        max_epochs: int = 10000,
        learning_rate: float = 1e-2,
        lr_scheduler_name: str = "none",
        lr_scheduler_kwargs: Optional[dict] = None,
        optimizer_name: str = "Adam",
        optimizer_kwargs: Optional[dict] = None,
        max_gradient_norm: float = float("inf"),
        prod_for=1,
        prod_every=0,
        exclude_keys: list = [],
        batch_size: int = 5,
        validation_batch_size: int = 5,
        shuffle: bool = True,
        n_train: Optional[Union[List[int], int]] = None,
        n_val: Optional[Union[List[int], int]] = None,
        dataloader_num_workers: int = 0,
        train_idcs: Optional[Union[List, List[List]]] = None,
        val_idcs: Optional[Union[List, List[List]]] = None,
        train_val_split: str = "random",  # ['random', 'sequential']
        skip_chunking: bool = False,
        batch_max_atoms: int = 1000,
        ignore_chunk_keys: List[str] = [],
        init_callbacks: List = [],
        end_of_epoch_callbacks: List = [],
        end_of_batch_callbacks: List = [],
        end_of_train_callbacks: List = [],
        final_callbacks: List = [],
        log_batch_freq: int = 1,
        log_epoch_freq: int = 1,
        save_checkpoint_freq: int = -1,
        report_init_validation: bool = True,
        verbose="INFO",
        sanitize_gradients: bool = False,
        target_names: Optional[List] = None,
        mixed_precision: bool = False,
        hooks: Dict = {},
        use_grokfast: bool = False,
        debug: bool = False,
        use_warmup: bool = False,
        **kwargs,
    ):
        # is this instance of trainer working in a distributed training env?
        self.is_dt_active = is_dt_active()

        # --- setup init flag to false, it will be set to true when both model and dset will be !None
        self._initialized = False
        self.cumulative_wall = 0
        self.best_model_saved_at_epoch = -1
        self.model = None
        logging.debug("* Initialize Trainer")

        # --- write all self.init_keys in self AND in _local_kwargs
        _local_kwargs = {}
        for key in self.init_keys:
            setattr(self, key, locals()[key])
            _local_kwargs[key] = locals()[key]

        # --- get I/O handler
        output = Output.get_output(dict(**_local_kwargs, **kwargs))
        self.output = output

        self.logfile = output.open_logfile("log", propagate=True)
        self.epoch_log = output.open_logfile("metrics_epoch.csv", propagate=False)
        self.init_epoch_log = output.open_logfile("metrics_initialization.csv", propagate=False)
        self.batch_log = {
            TRAIN:      output.open_logfile(f"metrics_batch_{ABBREV[TRAIN]}.csv", propagate=False),
            VALIDATION: output.open_logfile(f"metrics_batch_{ABBREV[VALIDATION]}.csv", propagate=False),
        }

        # logs for weights update and gradient
        if self.debug:
            self.log_updates = output.open_logfile("log_updates", propagate=False)
            self.log_ratio = output.open_logfile("log_ratio", propagate=False)

        # --- add filenames if not defined
        self.config_path = output.generate_file("config.yaml")
        self.best_model_path = output.generate_file("best_model.pth")
        self.last_model_path = output.generate_file("last_model.pth")
        self.trainer_save_path = output.generate_file("trainer.pth")

        # --- handle randomness
        if seed: set_seed(seed)

        self.dataset_rng = torch.Generator()
        if dataset_seed: self.dataset_rng.manual_seed(dataset_seed)

        self.logger.info(f"Torch device: {self.device}")
        self.torch_device = torch.device(self.device)

        # --- loss/logger printing info
        self.metrics_metadata = {
            'type_names': self.type_names,
            'target_names': self.target_names,
        }

        # --- filter node target to train on based on node type or type name
        if self.keep_type_names is not None:
            self.keep_node_types = find_matching_indices(self.type_names, self.keep_type_names)
        if self.keep_node_types is not None:
            self.keep_node_types = torch.as_tensor(self.keep_node_types, device=self.torch_device)

        # --- exclude edges from center node to specified node types
        if self.exclude_type_names_from_edges is not None:
            self.exclude_node_types_from_edges = torch.tensor(find_matching_indices(self.type_names, exclude_type_names_from_edges))
        if self.exclude_node_types_from_edges is not None:
            self.exclude_node_types_from_edges = torch.as_tensor(self.exclude_node_types_from_edges, device=self.torch_device)

        # --- sort out all the other parameters
        # for samplers, optimizer and scheduler
        self.kwargs = deepcopy(kwargs)
        self.optimizer_kwargs = deepcopy(optimizer_kwargs)
        self.lr_scheduler_kwargs = deepcopy(lr_scheduler_kwargs)
        self.early_stopping_kwargs = deepcopy(early_stopping_kwargs)
        self.early_stopping_conds = None

        # --- initialize training states
        self.output_keys = None
        self.per_node_outputs_keys = None
        self.best_metrics = float("inf")
        self.best_epoch = 0
        self.iepoch = -1 if self.report_init_validation else 0

        # --- setup losses
        self.loss, _ = instantiate(
            builder=Loss,
            prefix="loss", # look in yaml for all things that begin with "loss_*"
            # looks for "loss_coeffs" key in yaml, u can have many
            positional_args=dict(components=self.loss_coeffs),
            # and from these it creates loss funcs
            all_args=self.kwargs, # self.kwargs are all the things in yaml...
        )
        self.loss_stat = LossStat(self.loss)
        self.init_metrics()
        self.norms = []

        self.train_on_keys = self.loss.keys
        if train_on_keys is not None:
            if set(train_on_keys) != set(self.train_on_keys):
                logging.info("Different training keys found.")

        # --- initialize n_train and n_val

        assert isinstance(n_train, (list, int, type(None))), "n_train must be of type list, int, or None"
        self.n_train = n_train if isinstance(n_train, list) or n_train is None else [n_train]
        assert isinstance(n_val, (list, int, type(None))), "n_val must be of type list, int, or None"
        self.n_val = n_val if isinstance(n_val, list) or n_val is None else [n_val]

        # --- load all callbacks
        self._init_callbacks = [load_callable(callback) for callback in init_callbacks]
        end_of_epoch_callbacks.append(load_callable(clean_cuda))

        self._end_of_epoch_callbacks = [load_callable(callback) for callback in end_of_epoch_callbacks]
        self._end_of_batch_callbacks = [load_callable(callback) for callback in end_of_batch_callbacks]
        self._end_of_train_callbacks = [load_callable(callback) for callback in end_of_train_callbacks]
        self._final_callbacks = [load_callable(callback) for callback in final_callbacks]

        if hasattr(self, 'rank'):
            assert self.device == self.rank

    def _get_num_of_steps_per_epoch(self):
        if hasattr(self, "dl_train"):
            return len(self.dl_train)
        raise ValueError("Missing attribute self.dl_train. Cannot infer number of steps per epoch.")

    def init_objects(self):
        '''
        Initializes:
        - optimizer
        - scheduler
        - early stopping conditions
        '''
        # TODO : extract each init logic and leave in here only x_args: self.f(), x = instantiate_from_cls_name(x_args)
        # initialize optimizer

        # get all params that require grad
        param_dict = {name: param for name,
                      param in self.model.named_parameters() if param.requires_grad}
        # if you assign one or more tags to a parameter (e.g. param.tags = ['dampen']),
        # the correspondent kwargs in 'param_groups_dict' will overwrite the default kwargs of the optimizer
        param_groups_dict = {
            'dampen':       {'lr': self.learning_rate * 1.e-1},
            'strengthen':   {'lr': self.learning_rate * 1.e1},
            'nowd':         {'weight_decay': 0.},
        }

        def merge_groups(param, param_groups):
            # overrides default dict for optim
            merged_kwargs = {}
            for param_group in param_groups:
                merged_kwargs.update(param_groups_dict[param_group])
            return {'params': [param], **merged_kwargs}

        # Function to merge a parameter with an existing group or create a new one
        def merge_or_create_group(optim_groups: List[Dict], group: Dict):

            def merge_group(group, optim_group):
                if optim_group.keys() == group.keys():
                    if all([optim_group[key] == group[key] for key in optim_group.keys() if key != 'params']):
                        optim_group['params'].extend(
                            group['params'])  # Append params if found
                        return True
                return False

            # Try to find an existing group with the same keys
            for optim_group in optim_groups:
                if merge_group(group, optim_group):
                    return

            # If no group with the same keys is found, add the new group
            optim_groups.append(group)

        # parsing params to build optim groups
        # atm only ['nowd', 'dampen', 'strengthen'] are handled
        optim_groups = []
        for p in param_dict.values():
            param_groups = []
            if getattr(p, 'tags', None) is not None:
                for tag in getattr(p, 'tags'):
                    if tag == 'strengthen':
                        pass
                    param_groups.append(tag)
            if p.dim() < 2:
                param_groups.append('nowd')

            group = merge_groups(p, param_groups)
            merge_or_create_group(optim_groups, group)

        self.optim, self.optimizer_kwargs = instantiate_from_cls_name(
            module=torch.optim,
            class_name=self.optimizer_name,
            prefix="optimizer",
            positional_args=dict(params=optim_groups, lr=self.learning_rate),
            all_args=self.kwargs,
            optional_args=self.optimizer_kwargs,
        )
        self.grads = None

        # initialize scheduler

        assert (
            self.lr_scheduler_name
            in ["CosineAnnealingWarmRestarts", "ReduceLROnPlateau", "CosineAnnealingLR", "none"]
        ) or (
            (len(self.end_of_epoch_callbacks) +
             len(self.end_of_batch_callbacks)) > 0
        ), f"{self.lr_scheduler_name} cannot be used unless callback functions are defined"

        self.lr_sched = None
        self.lr_scheduler_kwargs = {}
        if self.lr_scheduler_name != "none":

            if self.lr_scheduler_name == "CosineAnnealingLR":
                steps_per_epoch = self._get_num_of_steps_per_epoch()
                self.kwargs['lr_scheduler_T_max'] = steps_per_epoch * \
                    self.max_epochs

            if self.use_warmup:
                #! for now it has been tested only with CosineAnnealingLR
                import pytorch_warmup as warmup
                steps_per_epoch = self._get_num_of_steps_per_epoch()
                self.warmup_steps = steps_per_epoch * \
                    self.kwargs.get("warmup_epochs", int(
                        (self.max_epochs/100)*5))  # Default: 5% of max epochs
                self.kwargs['lr_scheduler_T_max'] = steps_per_epoch * \
                    self.max_epochs - self.warmup_steps
                self.warmup_scheduler = warmup.LinearWarmup(
                    self.optim, self.warmup_steps)

            self.lr_sched, self.lr_scheduler_kwargs = instantiate_from_cls_name(
                module=torch.optim.lr_scheduler,
                class_name=self.lr_scheduler_name,
                prefix="lr_scheduler",
                positional_args=dict(optimizer=self.optim),
                optional_args=self.lr_scheduler_kwargs,
                all_args=self.kwargs,
            )

        # initialize early stopping conditions
        key_mapping, kwargs = instantiate(
            EarlyStopping,
            prefix="early_stopping",
            optional_args=self.early_stopping_kwargs,
            all_args=self.kwargs,
            return_args_only=True,
        )
        n_args = 0
        for key, item in kwargs.items():
            # prepend VALIDATION string if k is not with
            if isinstance(item, dict):
                new_dict = {}
                for k, v in item.items():
                    if (
                        k.lower().startswith(VALIDATION)
                        or k.lower().startswith(TRAIN)
                        or k.lower() in ["lr", "wall", "cumulative_wall"]
                    ):
                        new_dict[k] = item[k]
                    else:
                        new_dict[f"{VALIDATION}_{k}"] = item[k]
                kwargs[key] = new_dict
                n_args += len(new_dict)
        self.early_stopping_conds = EarlyStopping(
            **kwargs) if n_args > 0 else None

        if hasattr(self.model, "irreps_out"):
            for key in self.train_on_keys:
                if self.loss.remove_suffix(key) not in self.model.irreps_out:
                    raise RuntimeError(f"Loss function include fields {self.loss.remove_suffix(key)} that are not predicted by the model {self.model.irreps_out}")

    def log_data_points(self, dataset, prefix: str):
        loss_clean_keys = [self.loss.remove_suffix(key) for key in self.loss.keys]
        counts = {}
        for data in dataset:
            for loss_clean_key in loss_clean_keys:
                counts[loss_clean_key] = counts.get(loss_clean_key, 0) + torch.sum(~torch.isnan(data[loss_clean_key])).item()
        for k, v in counts.items():
            self.logger.info(f"{prefix} data points for field {k}: {v}")

    @property
    def init_keys(self):
        '''
        return init_keys (list): list of parameters needed to reconstruct this instance
        '''
        return [
            key
            for key in list(inspect.signature(Trainer.__init__).parameters.keys())
            if key not in (["self", "kwargs", "model"] + Trainer.object_keys)
        ]

    @property
    def params(self):
        '''
        returns self.as_dict
        '''
        return self.as_dict(state_dict=False, training_progress=False, kwargs=False)

    @property
    def dataset_params(self):
        if isinstance(self.dataset_train, LazyLoadingConcatDataset):
            return self.dataset_train.config
        elif isinstance(self.dataset_train, InMemoryConcatDataset):
            return self.dataset_train.datasets[0].config
        raise ValueError(f'Dataset currently used is of type ({type(self.dataset_train)}), which is not supported')

    def update_kwargs(self, config):
        self.kwargs.update(
            {key: value for key, value in config.items() if key not in self.init_keys}
        )

    @property
    def logger(self):
        return logging.getLogger(self.logfile)

    @property
    def epoch_logger(self):
        return logging.getLogger(self.epoch_log)

    @property
    def init_epoch_logger(self):
        return logging.getLogger(self.init_epoch_log)

    def as_dict(
        self,
        state_dict: bool = False,
        training_progress: bool = False,
        kwargs: bool = True,
    ):
        """convert instance to a dictionary
        Args:

        state_dict (bool): if True, the state_dicts of the optimizer and lr scheduler will be included
        """

        dictionary = {}

        for key in self.init_keys:
            dictionary[key] = getattr(self, key, None)

        if kwargs:
            dictionary.update(getattr(self, "kwargs", {}))

        if state_dict:
            dictionary["state_dict"] = {}
            for key in self.object_keys:
                item = getattr(self, key, None)
                if item is not None:
                    dictionary["state_dict"][key] = item.state_dict()
            dictionary["state_dict"]["rng_state"] = torch.get_rng_state()
            dictionary["state_dict"]["dataset_rng_state"] = self.dataset_rng.get_state()
            if torch.cuda.is_available():
                dictionary["state_dict"]["cuda_rng_state"] = torch.cuda.get_rng_state(
                    device=self.torch_device
                )
            dictionary["state_dict"]["cumulative_wall"] = self.cumulative_wall
            dictionary["state_dict"]["best_model_saved_at_epoch"] = self.best_model_saved_at_epoch

        if training_progress:
            dictionary["progress"] = {}
            for key in ["iepoch", "best_epoch"]:
                dictionary["progress"][key] = self.__dict__.get(key, -1)
            dictionary["progress"]["best_metrics"] = self.__dict__.get(
                "best_metrics", float("inf")
            )
            dictionary["progress"]["stop_arg"] = self.__dict__.get(
                "stop_arg", None)

            # TODO: these might not both be available, str defined, but no weights
            dictionary["progress"]["best_model_path"] = self.best_model_path
            dictionary["progress"]["last_model_path"] = self.last_model_path
            dictionary["progress"]["trainer_save_path"] = self.trainer_save_path
            if hasattr(self, "config_save_path"):
                dictionary["progress"]["config_save_path"] = self.config_save_path

        return dictionary

    def save(self, filename: Optional[str] = None, format=None, blocking: bool = True):
        """save the file as filename

        Args:

        filename (str): name of the file
        format (str): format of the file. yaml and json format will not save the weights.
        """

        if not self.is_master:
            return

        if filename is None:
            filename = self.trainer_save_path

        logger = self.logger

        state_dict = (
            True
            if format == "torch"
            or filename.endswith(".pth")
            or filename.endswith(".pt")
            else False
        )

        filename = save_file(
            item=self.as_dict(state_dict=state_dict, training_progress=True),
            supported_formats=dict(torch=["pth", "pt"], yaml=[
                                   "yaml"], json=["json"]),
            filename=filename,
            enforced_format=format,
            blocking=blocking,
        )
        logger.debug(f"Saved trainer to {filename}")

        self.save_model(self.last_model_path, blocking=blocking)
        logger.debug(f"Saved last model to to {self.last_model_path}")

        return filename

    @classmethod
    def from_file(
        cls, filename: str, format: Optional[str] = None, append: Optional[bool] = None
    ):
        """load a model from file

        Args:

        filename (str): name of the file
        append (bool): if True, append the old model files and append the same logfile
        """

        dictionary = load_file(
            supported_formats=dict(torch=["pth", "pt"], yaml=[
                                   "yaml"], json=["json"]),
            filename=filename,
            enforced_format=format,
        )
        return cls.from_dict(dictionary, append)

    @classmethod
    def from_dict(cls, dictionary, append: Optional[bool] = None):
        """load model from dictionary

        Args:

        dictionary (dict):
        append (bool): if True, append the old model files and append the same logfile
        """

        dictionary = deepcopy(dictionary)

        # update the restart and append option
        if append is not None:
            dictionary["append"] = append

        model = None
        iepoch = -1
        if "model" in dictionary:
            model = dictionary.pop("model")
        elif "progress" in dictionary:
            progress = dictionary["progress"]

            # load the model from file
            if dictionary.get("fine_tune"):
                if isfile(progress["best_model_path"]):
                    load_path = Path(progress["best_model_path"])
                else:
                    raise AttributeError("model weights & bias are not saved")
            else:
                iepoch = progress["iepoch"]
                if isfile(progress["last_model_path"]):
                    load_path = Path(progress["last_model_path"])
                else:
                    raise AttributeError("model weights & bias are not saved")

            model, _ = cls.load_model_from_training_session(
                traindir=load_path.parent,
                model_name=load_path.name,
                config_dictionary=dictionary,
            )
            logging.debug(f"Reload the model from {load_path}")

            dictionary.pop("progress")

        state_dict = dictionary.pop("state_dict", None)

        trainer = cls(**dictionary)

        if state_dict is not None and model is not None:
            logging.debug("Reload optimizer and scheduler states")
            for key in cls.object_keys:
                item = getattr(trainer, key, None)
                if item is not None:
                    item.load_state_dict(state_dict[key])
            trainer._initialized = True
            trainer.cumulative_wall = state_dict["cumulative_wall"]

            torch.set_rng_state(state_dict["rng_state"])
            trainer.dataset_rng.set_state(state_dict["dataset_rng_state"])
            if torch.cuda.is_available():
                torch.cuda.set_rng_state(state_dict["cuda_rng_state"])

        if "progress" in dictionary:
            trainer.best_metrics = progress["best_metrics"]
            trainer.best_epoch = progress["best_epoch"]
            stop_arg = progress.pop("stop_arg", None)
        else:
            trainer.best_metrics = float("inf")
            trainer.best_epoch = 0
            stop_arg = None
        trainer.iepoch = iepoch

        # final sanity check
        if trainer.stop_cond:
            raise RuntimeError(
                f"The previous run has properly stopped with {stop_arg}."
                "Please either increase the max_epoch or change early stop criteria"
            )

        return trainer, model

    @staticmethod
    def load_model_from_training_session(
        traindir,
        model_name="best_model.pth",
        device="cpu",
        config_dictionary: Optional[dict] = None,
    ) -> Tuple[torch.nn.Module, Config]:
        traindir = str(traindir)
        model_name = str(model_name)

        if config_dictionary is not None:
            config = Config.from_dict(config_dictionary)
        else:
            config = Config.from_file(traindir + "/config.yaml")

        model: torch.nn.Module = model_from_config(
            config=config,
            initialize=False,
        )
        if model is not None:  # TODO: why would it be?
            # TODO: this is not exactly equivalent to building with
            # this set as default dtype... does it matter?
            model.to(
                device=torch.device(device),
                dtype=torch.float32,
            )
            model_state_dict = torch.load(traindir + "/" + model_name, map_location=device)
            model.load_state_dict(model_state_dict)

        return model, config

    def init_dataset(self, config, train_dset, val_dset):
        self.load_dataset_idcs(train_dset, val_dset)
        self.init_dataloader(config)

    def init(self, **kwargs):
        assert "model" in kwargs
        model = kwargs.get("model")
        """initialize optimizer"""
        self.set_model(model=model)
        self.num_weights = sum(p.numel() for p in self.model.parameters())
        self.logger.info(f"Number of weights: {self.num_weights}")
        self.logger.info(f"Number of trainable weights: {sum(p.numel() for p in self.model.parameters() if p.requires_grad)}")
        self.init_objects()
        self.init_losses()
        self.output_keys, self.per_node_outputs_keys = get_output_keys(self.loss)
        self._initialized = True
        self.cumulative_wall = 0

    def init_metrics(self):
        if self.metrics_components is None:
            self.metrics_components = []
            for key in self.train_on_keys:
                self.metrics_components.append({key: [1., "MSELoss"]})

        self.metrics, _ = instantiate(
            builder=Metrics,
            prefix="metrics",
            positional_args=dict(components=self.metrics_components),
            all_args=self.kwargs,
        )  # self.metrics.funcs is a dict where for each key u want to compute, it creates an hash for the loss to avoid clashes

        if not (self.metrics_key.lower().startswith(VALIDATION) or self.metrics_key.lower().startswith(TRAIN)):
            raise RuntimeError(f"metrics_key should start with either {VALIDATION} or {TRAIN}")
        if self.report_init_validation and self.metrics_key.lower().startswith(TRAIN):
            raise RuntimeError(f"metrics_key may not start with {TRAIN} when report_init_validation=True")

    def set_model(self, model):
        self.model = model
        self.model.to(self.torch_device)

        # register hook to clamp gradients
        for p in self.model.parameters():

            if self.sanitize_gradients:

                def sanitize_fn(grad):
                    # Replace NaN values in the gradient with zero
                    grad[torch.isnan(grad)] = 0
                    return grad

                p.register_hook(sanitize_fn)

    def train(self):
        """Training"""
        if getattr(self, "dl_train", None) is None:
            raise RuntimeError(
                "You must call `set_dataset()` before calling `train()`")

        for callback in self._init_callbacks:
            callback(self)

        self.init_log()
        self.wall = perf_counter()
        self.previous_cumulative_wall = self.cumulative_wall

        with atomic_write_group():
            if self.iepoch == -1:
                self.save()

        # hooks_handler = ForwardHookHandler(self, self.hooks)

        # actual train loop
        while not self.stop_cond:
            self.epoch_step()
            self.end_of_epoch_save()

        for callback in self._final_callbacks:
            callback(self)

        self.final_log()

        self.save()
        # hooks_handler.deregister_hooks()
        finish_all_writes()

    def _log_updates(self):
        '''
        logs:
        - update to params due to optim step
        - grad_to_weight_ratio: param.grad.std()/param.std()
        '''
        update_log = logging.getLogger(self.log_updates)
        grad_to_weight_ratio_log = logging.getLogger(self.log_ratio)

        # build titles for logging file(s)
        # done only once
        if not hasattr(self, 'update_logging_titles'):
            self.update_logging_titles = [
                param_name
                for param_name, param in self.model.named_parameters()
                if (
                    param.grad is not None and
                    param.dim() > 1 and
                    "bias" not in param_name and
                    "norm" not in param_name
                )
            ]
            _titles = ""
            for t in self.update_logging_titles:
                _titles += f"{t}, "
            _titles = _titles.strip().rstrip(',')
            update_log.info(_titles)
            grad_to_weight_ratio_log.info(_titles)

        # log the values
        update_speed, grad_ratio = "", ""
        with torch.no_grad():
            for param_name, param in self.model.named_parameters():
                if (
                    param.grad is not None and
                    param.dim() > 1 and
                    "bias" not in param_name and
                    "norm" not in param_name
                ):
                    lr = get_latest_lr(self.optim, self.model, param_name)
                    update = ((lr*param.grad).std() /
                              param.std()).log10()  # .item()
                    grad_to_weight_ratio = param.grad.std()/param.std()
                    update_speed += f"{update:.4}, "
                    grad_ratio += f"{grad_to_weight_ratio:.4}, "

        update_log.info(update_speed.strip().rstrip(','))
        grad_to_weight_ratio_log.info(grad_ratio.strip().rstrip(','))

    def _batch_lvl_lrscheduler_step(self):
        # this call must be done from all processes in case of distributed training SINCE IT IS NOT ACTING WRT LOSS/METRICS
        # idea: 2 bool comparison are always going to be more performant then str comparison if len(str)>2
        if hasattr(self, "using_batch_lvl_lrscheduler"):
            if not self.using_batch_lvl_lrscheduler:
                return

        # todo: instead of str comparison could use a dict with k:lr_sched_name, v: 0/1 whether that scheduler is being used + assert check!
        # idea: for loop on num_of_possible_lr_scheduler is surely faster then str cmpr thru the whole lr scheduler name
        if self.lr_scheduler_name == "CosineAnnealingLR":
            self.lr_sched.step()
            if hasattr(self, "using_batch_lvl_lrscheduler"):
                return
            setattr(self, "using_batch_lvl_lrscheduler", True)

        elif self.lr_scheduler_name == "CosineAnnealingWarmRestarts":
            self.lr_sched.step(self.iepoch + self.ibatch / self.n_batches)
            if hasattr(self, "using_batch_lvl_lrscheduler"):
                return
            setattr(self, "using_batch_lvl_lrscheduler", True)

    def _epoch_lvl_lrscheduler_step(self):

        if not self.is_master:
            return

        if hasattr(self, "using_batch_lvl_lrscheduler"):
            if self.using_batch_lvl_lrscheduler:
                return

        if self.iepoch > 0 and self.lr_scheduler_name == "ReduceLROnPlateau":
            self.lr_sched.step(metrics=self.mae_dict[self.metrics_key])
            if hasattr(self, "using_batch_lvl_lrscheduler"):
                return
            setattr(self, "using_batch_lvl_lrscheduler", False)

    def _is_warmup_period_over(self):
        # this call must be done from all processes in case of distributed training
        # when this returns true -> start normal lr_scheduler.step() call
        if not self.use_warmup:
            return True
        n_warmup_steps_already_done = self.warmup_scheduler.last_step
        return n_warmup_steps_already_done + 1 >= self.warmup_steps

    def _sync_tensor(self, tensor: torch.Tensor) -> Union[torch.Tensor, None]:
        '''
        must be called by ALL processes
        sincronize tensor across processes

        return:
         - if master process is caller: list of gathered tensors,
         - None otherwise
        '''
        if self.is_master:
            l = [torch.zeros_like(tensor) for _ in range(self.world_size)]
            gather(tensor=tensor, tensor_list=l, is_master=self.is_master)
            if l[0].dim()>=2: # i.e. if list of batched multi-dim-tensors
                return torch.cat(l, dim=0) # used to gather metrics
            else: # list of scalar-tensors
                return torch.stack(l, dim=0) # used to gather loss values
        else:
            gather(tensor=tensor, is_master=self.is_master)

    def _sync_dict(self, tensor_dict: Dict[str, torch.Tensor], keys_to_sync:Iterable[str]=None) -> None:
        '''
        must be called by ALL processes
        acts in place on tensor_dict
        default behavior: assume all values indexed via keys_to_sync are torch.tensors that need to be sync
        '''
        # todo: enforce inability to access to content in here after this step since all content will be rank dependant
        if keys_to_sync is None:
            keys_to_sync = tensor_dict.keys()
        for k in keys_to_sync:
            out = self._sync_tensor(tensor_dict[k])
            if out is not None: # T only for master
                tensor_dict[k] = out

    @torch.no_grad()
    def _update_metrics(self, out:Dict[str, torch.Tensor], ref_data:Dict[str, torch.Tensor]) -> None:
        if self.is_dt_active:
            # collect targets/predictions from different processes for current batch/key
            _keys = set(self.metrics.clean_keys)
            self._sync_dict(out, _keys)
            self._sync_dict(ref_data, _keys)
        self.batch_metrics = self.metrics(pred=out, ref=ref_data)

    @torch.no_grad()
    def _accumulate_losses(self, validation:bool, optim_step_executed:bool, loss:torch.Tensor, loss_contrib:Dict[str, torch.Tensor]) -> None:
        '''
        during trainining it must be called after backward+optim
        '''
        if self.is_dt_active:
            if not validation:
                assert optim_step_executed
            self._sync_dict(loss_contrib)
            syncd_loss = self._sync_tensor(loss)
            if syncd_loss is not None: # T only for master
                self.batch_losses = self.loss_stat(syncd_loss, loss_contrib)
        else:
            self.batch_losses = self.loss_stat(loss, loss_contrib)

    def lr_sched_step(self, batch_lvl:bool) -> None:
        if batch_lvl:
            if not self._is_warmup_period_over():
                    with self.warmup_scheduler.dampening():  # @ entering of this cm lrs are dampened iff warmup steps are not over
                        pass
            else:
                self._batch_lvl_lrscheduler_step()
        else: # epoch lvl
            if not self.use_warmup:
                self._epoch_lvl_lrscheduler_step()
            elif self._is_warmup_period_over():  # warmup present, just need to check if _is_warmup_period_over
                self._epoch_lvl_lrscheduler_step()

    def batch_step(self, data, validation:bool=False) -> bool:
        self.optim.zero_grad(set_to_none=True)
        optim_step_executed = False
        self.model.train()
        if validation:
            self.model.eval()

        cm = contextlib.nullcontext() if (self.model_requires_grads or not validation) else torch.no_grad()
        already_computed_nodes = None
        while True:

            out, ref_data, batch_chunk_center_nodes, num_batch_center_nodes = run_inference(
                model=self.model,
                data=data,
                device=self.torch_device,
                already_computed_nodes=already_computed_nodes,
                output_keys=self.output_keys,
                per_node_outputs_keys=self.per_node_outputs_keys,
                cm=cm,
                mixed_precision=self.mixed_precision,
                skip_chunking=self.skip_chunking,
                noise=self.noise,
                batch_max_atoms=self.batch_max_atoms,
                ignore_chunk_keys=self.ignore_chunk_keys,
            )

            loss, loss_contrib = self.loss(pred=out, ref=ref_data, epoch=self.iepoch)
            self._update_metrics(out, ref_data)
            del ref_data

            if not validation:
                loss.backward()
                if self.use_grokfast:
                    self.grads = gradfilter_ema(self.model, grads=self.grads)
                # grad clipping: avoid "shocks" to the model (params) during optimization;
                # returns norms; their expected trend is from high to low and stabilize
                self.norms.append(torch.nn.utils.clip_grad_norm_(self.model.parameters(), self.max_gradient_norm).item())
                if self.debug:
                    self._log_updates()
                self.optim.step()
                optim_step_executed = True
                self.lr_sched_step(batch_lvl=True)

            self._accumulate_losses(validation, optim_step_executed, loss, loss_contrib)

            # evaluate ending condition
            if self.skip_chunking:
                return True

            already_computed_nodes = evaluate_end_chunking_condition(already_computed_nodes, batch_chunk_center_nodes, num_batch_center_nodes)
            if already_computed_nodes is None:
                return True

    @property
    def stop_cond(self):
        """kill the training early"""

        if not self.is_master:
            return

        if self.early_stopping_conds is not None and hasattr(self, "mae_dict") and self._is_warmup_period_over():
            early_stop, early_stop_args, debug_args = self.early_stopping_conds(self.mae_dict)
            if debug_args is not None:
                self.logger.debug(debug_args)
            if early_stop:
                self.stop_arg = early_stop_args
                return True

        if self.iepoch >= self.max_epochs:
            self.stop_arg = "max epochs"
            return True

        return False

    def reset_metrics(self):
        self.loss_stat.reset()
        self.loss_stat.to(self.torch_device)
        self.metrics.reset()
        self.metrics.to(self.torch_device)

    def epoch_step(self):
        dataloaders = {TRAIN: self.dl_train, VALIDATION: self.dl_val}
        categories = [TRAIN, VALIDATION] if self.iepoch >= 0 else [VALIDATION]
        # get the right dataloaders for the catagories we actually run
        dataloaders = [dataloaders[c] for c in categories]
        self.metrics_dict = {}
        self.loss_dict = {}
        self.norms = []

        for category, dloader in zip(categories, dataloaders):
            self.reset_metrics()
            self.n_batches = len(dloader)

<<<<<<< HEAD
            if category == TRAIN and self.is_dt_active:
                # https://cerfacs.fr/coop/pytorch-multi-gpu#distributed-data-parallelism-ddp:~:text=train_sampler.set_epoch(epoch)
                self.dl_train.set_epoch(self.iepoch)

            for self.ibatch, batch in enumerate(dloader):
                success = self.batch_step(
                    data=batch,
                    validation=(category == VALIDATION),
                )

=======
            for self.ibatch, batch in enumerate(dataset):
                success = self.batch_step(data=batch, validation=(category == VALIDATION))
>>>>>>> 2c3be2a3
                if success:
                    self.end_of_batch_log(batch_type=category)
                    for callback in self._end_of_batch_callbacks:
                        callback(self)

            self.metrics_dict[category] = self.metrics.current_result()
            self.loss_dict[category] = self.loss_stat.current_result()

            if category == TRAIN:
                for callback in self._end_of_train_callbacks:
                    callback(self)

        self.iepoch += 1

        self.end_of_epoch_log()

        # if the iepoch for the past epoch was -1, it will now be 0
        # for -1 (report_init_validation: True) we aren't training, so it's wrong
        # to step the LR scheduler even if it will have no effect with this particular
        # scheduler at the beginning of training.
        self.lr_sched_step(batch_lvl=False)

        for callback in self._end_of_epoch_callbacks:
            callback(self)

    def end_of_batch_log(self, batch_type: str):
        """
        store all the loss/mae of each batch
        """
        if not self.is_master:
            return

        mat_str = f"{self.iepoch+1:5d}, {self.ibatch+1:5d}"
        log_str = f"  {self.iepoch+1:5d} {self.ibatch+1:5d}"

        header = "epoch, batch"
        log_header = "# Epoch batch"

        # print and store loss value in batch_logger
        for name, value in self.batch_losses.items():
            mat_str += f", {value:16.5g}"
            header += f", {name}"
            log_str += f" {value:12.3g}"
            log_header += f" {name:>12.12}"

        # append details from metrics
        metrics = self.metrics.flatten_metrics(
            metrics=self.batch_metrics,
            metrics_metadata=self.metrics_metadata,
        )

        for key, value in metrics.items():  # log metrics
            mat_str += f", {value:16.5g}"
            header += f", {key}"
            log_str += f" {value:12.3g}"
            log_header += f" {key:>12.12}"

        batch_logger = logging.getLogger(self.batch_log[batch_type])

        if self.ibatch == 0:
            self.logger.info("")
            self.logger.info(f"{batch_type}")
            self.logger.info(log_header)
            init_step = -1 if self.report_init_validation else 0
            if (self.iepoch == init_step and batch_type == VALIDATION) or (
                self.iepoch == 0 and batch_type == TRAIN
            ):
                batch_logger.info(header)

        batch_logger.info(mat_str)
        if (self.ibatch + 1) % self.log_batch_freq == 0 or (
            self.ibatch + 1
        ) == self.n_batches:
            self.logger.info(log_str)

    def end_of_epoch_save(self):
        """
        save model and trainer details
        """
        if not self.is_master:
            return

        with atomic_write_group():
            # allow current_metrics to be None at first epoch in case tracked metric is a training metric; mae_dict.keys = list of metrics listed in yaml under metrics_components
            current_metrics = self.mae_dict.get(self.metrics_key, None)
            if not current_metrics:
                return

            if current_metrics < self.best_metrics:
                self.best_metrics = current_metrics
                self.best_epoch = self.iepoch

                self.best_model_saved_at_epoch = self.iepoch
                self.save_model(self.best_model_path, blocking=False)

                self.logger.info(f"! Best model {self.best_epoch:8d} {self.best_metrics:8.3f}")

            if (self.iepoch + 1) % self.log_epoch_freq == 0:
                self.save(blocking=False)

            if (
                self.save_checkpoint_freq > 0
                and (self.iepoch + 1) % self.save_checkpoint_freq == 0
            ):
                ckpt_path = self.output.generate_file(
                    f"ckpt{self.iepoch+1}.pth")
                self.save_model(ckpt_path, blocking=False)

    def save_model(self, path, blocking: bool = True):
        with atomic_write(path, blocking=blocking, binary=True) as write_to:
            if self.is_dt_active:
                torch.save(self.model.module.state_dict(), write_to)
            else:
                torch.save(self.model.state_dict(), write_to)

    def init_log(self):
        if not self.is_master:
            return

        if self.iepoch > 0:
            self.logger.info("! Restarting training ...")
        else:
            self.logger.info("! Starting training ...")

    def final_log(self):
        if not self.is_master:
            return

        self.logger.info(f"! Stop training: {self.stop_arg}")
        wall = perf_counter() - self.wall
        self.cumulative_wall = wall + self.previous_cumulative_wall
        self.logger.info(f"Wall time: {wall}")
        self.logger.info(f"Cumulative wall time: {self.cumulative_wall}")

    def end_of_epoch_log(self):
        """
        log validation details at the end of each epoch
        """

        if not self.is_master:
            return

        lr = self.optim.param_groups[0]["lr"]
        wall = perf_counter() - self.wall
        self.cumulative_wall = wall + self.previous_cumulative_wall
        self.mae_dict = dict(
            LR=lr,
            epoch=self.iepoch,
            wall=wall,
            cumulative_wall=self.cumulative_wall,
        )

        header = "epoch, wall, LR"

        categories = [TRAIN, VALIDATION] if self.iepoch > 0 else [VALIDATION]
        log_header = {}
        log_str = {}

        strings = ["Epoch", "wal", "LR"]
        mat_str = f"{self.iepoch:10d}, {wall:8.3f}, {lr:8.3g}"
        for cat in categories:
            log_header[cat] = "# "
            log_header[cat] += " ".join([f"{s:>8s}" for s in strings])
            log_str[cat] = f"{self.iepoch:10d} {wall:8.3f} {lr:8.3g}"

        for category in categories:

            met = self.metrics.flatten_metrics(
                metrics=self.metrics_dict[category],
                metrics_metadata=self.metrics_metadata,
            )

            # append details from loss
            for key, value in self.loss_dict[category].items():
                mat_str += f", {value:16.5g}"
                header += f",{category}_{key}"
                log_str[category] += f" {value:12.3g}"
                log_header[category] += f" {key:>12.12}"
                self.mae_dict[f"{category}_{key}"] = value

            # append details from metrics
            for key, value in met.items():
                mat_str += f", {value:12.3g}"
                header += f",{category}_{key}"
                log_str[category] += f" {value:12.3g}"
                log_header[category] += f" {key:>12.12}"
                self.mae_dict[f"{category}_{key}"] = value

        self.norm_dict = dict(Grad_norm=self.norms)

        if not self.is_master:
            return

        if self.iepoch == 0:
            self.init_epoch_logger.info(header)
            self.init_epoch_logger.info(mat_str)
        elif self.iepoch == 1:
            self.epoch_logger.info(header)

        if self.iepoch > 0:
            self.epoch_logger.info(mat_str)

        if self.iepoch > 0:
            self.logger.info("\n\n  Train      " + log_header[TRAIN])
            self.logger.info("! Train      " + log_str[TRAIN])
            self.logger.info("! Validation " + log_str[VALIDATION])
        else:
            self.logger.info("\n\n  Initialization     " +
                             log_header[VALIDATION])
            self.logger.info("! Initial Validation " + log_str[VALIDATION])

        wall = perf_counter() - self.wall
        self.logger.info(f"Wall time: {wall}")

    def __del__(self):

        if not self._initialized:
            return

        logger = self.logger
        for hdl in logger.handlers:
            hdl.flush()
            hdl.close()
        logger.handlers = []

        for _ in range(len(logger.handlers)):
            logger.handlers.pop()

    def load_dataset_idcs(self,
        dataset: Union[InMemoryConcatDataset, LazyLoadingConcatDataset],
        validation_dataset: Union[InMemoryConcatDataset, LazyLoadingConcatDataset]
    ) -> None: # TODO rename method

        if self.train_idcs is None or self.val_idcs is None:
            # split_dataset to be done before eventual validation_dataset = dataset executed below
            self.train_idcs, self.val_idcs = self.split_dataset(dataset, validation_dataset)

        # default behavior: if no val_dset then val_dset is train_dset
        if validation_dataset is None:
            validation_dataset = dataset

        assert len(self.n_train) == len(dataset.n_observations)
        assert len(self.n_val) == len(validation_dataset.n_observations)

        def index_dataset(dataset, indices):
            '''
            indexed_dataset: list of 1d-np.arrays containing idxs of each selected element inside each and every .npz
            '''
            indexed_dataset = []
            for data, idcs in zip(dataset.datasets, indices):
                if len(idcs) > 0:
                    if isinstance(dataset, InMemoryConcatDataset):
                        data = data.index_select(idcs)
                        indexed_dataset.append(data)
                    elif isinstance(dataset, LazyLoadingConcatDataset):
                        indexed_dataset.append(data[idcs].reshape(-1))

            if isinstance(dataset, InMemoryConcatDataset):
                return InMemoryConcatDataset(indexed_dataset)
            elif isinstance(dataset, LazyLoadingConcatDataset):
                dataset.set_lazy_dataset(indexed_dataset)
                return dataset

        self.dataset_train = index_dataset(dataset, self.train_idcs)
        self.dataset_val   = index_dataset(validation_dataset, self.val_idcs)

        self.logger.info(f"Training data structures: {len(self.dataset_train)} | Validation data structures: {len(self.dataset_val)}")
        if self.debug:
            if isinstance(self.dataset_train, InMemoryConcatDataset):
                self.log_data_points(self.dataset_train, prefix='Training')
            if isinstance(self.dataset_val, InMemoryConcatDataset):
                self.log_data_points(self.dataset_val, prefix='Validation')

    def split_dataset(
        self,
        train_dset: Union[InMemoryConcatDataset, LazyLoadingConcatDataset],
        val_dset: Union[InMemoryConcatDataset, LazyLoadingConcatDataset]
    ):
        '''
        This function ALWAYS creates train_dset and a val_dset stored inside trainer
        if val_dset not provided: 80/20 split of train set is performed

        dset.n_observations: list of ints i.e. list of num_of_obs present in npz
        self.n_val (and self.n_train): list of ints i.e. list of num_of_obs that have to be put in val_dset out of given npz
        '''

        val_dset_provided_in_yaml:bool = True if val_dset is not None else False

        def n_train_obs_for_each_npz():
            # returns: list of ints i.e. list of num_of_obs that have to be put in train_dset out of given npz

            def split_80_20(dataset):
                logging.warning("No 'n_train' nor 'n_valid' parameters were provided. Using default 80-20%")
                n_observations = np.array(dataset.n_observations)
                ones_mask = n_observations == 1
                n_observations[~ones_mask] = (0.8 * n_observations[~ones_mask]).astype(int)
                num_ones = np.sum(ones_mask)
                ones = np.copy(n_observations[ones_mask])
                ones[np.random.choice(num_ones, int(0.2*num_ones), replace=False)] = 0
                n_observations[ones_mask] = ones
                return n_observations.tolist()

            if self.n_train: return self.n_train # if already defined, return
            if val_dset_provided_in_yaml: return train_dset.n_observations # train can be itself since val is an indipendent dset (i.e. return all idxs of train)
            # build n_train as "complmement" of n_val: from each_train_npz[i] drop a self.n_val[i]:int observations out of it
            if self.n_val: return [n - val_i for n, val_i in zip(train_dset.n_observations, self.n_val)]
            return split_80_20(train_dset)

        def n_val_obs_for_each_npz():
            if self.n_val: return self.n_val
            if val_dset_provided_in_yaml: return val_dset.n_observations # val can be itself since it is an indipendent dset
            return [n - train_i for n, train_i in zip(train_dset.n_observations, self.n_train)]

        self.n_train = list(n_train_obs_for_each_npz())
        self.n_val   = list(n_val_obs_for_each_npz())

        def get_idxs_permuation(n_obs):
            '''
            example behaviour:
            torch.arange(12): tensor([ 0,  1,  2,  3,  4,  5,  6,  7,  8,  9, 10, 11])
            torch.randperm(12): tensor([ 5,  2,  1, 11,  7,  6, 10,  8,  4,  9,  3,  0])
            '''
            if self.train_val_split == "random": return torch.randperm(n_obs, generator=self.dataset_rng)
            elif self.train_val_split == "sequential": return torch.arange(n_obs)
            else: raise NotImplementedError(f"splitting mode {self.train_val_split} not implemented")

        val_idcs = []
        if val_dset_provided_in_yaml:
            # sampling observations from val_dset: sample from each npz the amount of obs requested
            for n_obs, n_val in zip(val_dset.n_observations, self.n_val):
                if n_val > n_obs: raise ValueError(f"Too little data for validation. Please reduce n_val. n_val: {n_val}, total: {n_obs}")
                idcs = get_idxs_permuation(n_obs)
                val_idcs.append(idcs[:n_val])

        train_idcs = []
        for _index, (n_obs, n_train) in enumerate(zip(train_dset.n_observations, self.n_train)):
            # sampling observations from train_dset: sample from each npz the amount of obs requested
            if n_train > n_obs: raise ValueError(f"Too little data for training. Please reduce n_train. n_train: {n_train}, total: {n_obs}")
            idcs = get_idxs_permuation(n_obs)
            train_idcs.append(idcs[: n_train])

            if not val_dset_provided_in_yaml:
                # sampling from train_dset also for val_dset
                assert len(self.n_train) == len(self.n_val)
                n_val = self.n_val[_index]
                if (n_train + n_val) > n_obs: raise ValueError(f"too little data for training and validation. please reduce n_train and n_val. n_train: {n_train} n_val: {n_val} total: {n_obs}")
                val_idcs.append(idcs[n_train: n_train + n_val])

        return train_idcs, val_idcs

    def init_dataloader(self, config, sampler: Sampler | None = None, validation_sampler: Sampler | None=None):
        # based on recommendations from
        # https://pytorch.org/tutorials/recipes/recipes/tuning_guide.html#enable-async-data-loading-and-augmentation

        train_dloader_n_workers = config.get('train_dloader_n_workers', self.dataloader_num_workers)
        val_dloader_n_workers = config.get('val_dloader_n_workers', self.dataloader_num_workers)
        using_multiple_workers = self.dataloader_num_workers or train_dloader_n_workers or val_dloader_n_workers

        dl_kwargs = dict(
            exclude_keys=self.exclude_keys,
            # keep stuff around in memory
            persistent_workers=(using_multiple_workers and self.max_epochs > 1),
            # PyTorch recommends this for GPU since it makes copies much faster
            pin_memory=(self.torch_device != torch.device("cpu")),
            # avoid getting stuck
            timeout=(config.get('dloader_timeout', 30) if using_multiple_workers > 0 else 0),
            # use the right randomness
            generator=self.dataset_rng,
            prefetch_factor=config.get('dloader_prefetch_factor', 2),
        )

        self.dl_train = DataLoader(
            num_workers=train_dloader_n_workers,
            dataset=self.dataset_train,
            shuffle=(sampler is None) and self.shuffle,
            batch_size=self.batch_size,
            sampler=sampler,
            **dl_kwargs,
        )

        # validation, on the other hand, shouldn't shuffle
        # we still pass the generator just to be safe
        self.dl_val = DataLoader(
            num_workers=val_dloader_n_workers,
            dataset=self.dataset_val,
            batch_size=self.validation_batch_size,
            sampler=validation_sampler,
            **dl_kwargs,
        )

    def init_losses(self):
        for loss_func in self.loss.funcs.values():
            _init(loss_func, self.dataset_train, self.model)
        for loss_func in self.metrics.funcs.values():
            _init(loss_func, self.dataset_train, self.model)


class TrainerWandB(Trainer):
    """Trainer class that adds WandB features"""

    def init(self, **kwargs):
        super(TrainerWandB, self).init(**kwargs)

        if not self._initialized:
            return

        if not self.is_master:
            return

        # upload some new fields to wandb
        wandb.config.update({"num_weights": self.num_weights})

        if self.kwargs.get("wandb_watch", False):
            wandb_watch_kwargs = self.kwargs.get("wandb_watch_kwargs", {})
            if "log" not in wandb_watch_kwargs:
                wandb_watch_kwargs["log"] = None  # do not log sys info
            wandb.watch(self.model, self.loss, **wandb_watch_kwargs)

    def end_of_epoch_log(self):
        if not self.is_master:
            return

        Trainer.end_of_epoch_log(self)
        wandb.log(self.mae_dict)
        for k, v in self.norm_dict.items():
            for norm in v:
                wandb.log({k: norm})


class DistributedTrainer(Trainer):

    def __init__(self, rank: int, world_size: int, *args, **kwargs):
        kwargs["device"] = rank
        self.rank = rank
        self.world_size = world_size
        if 'is_master' in kwargs: # to avoid passing it twice to super().__init__
            kwargs.pop('is_master')
        super().__init__(is_master=rank == 0, *args, **kwargs)

    def init(self, **kwargs):
        # Set the device for this process
        torch.cuda.set_device(self.rank)
        super(DistributedTrainer, self).init(**kwargs)

    def init_dataloader(self, config, sampler=None, validation_sampler=None):
        sampler = DistributedSampler(
            self.dataset_train,
            num_replicas=self.world_size,
            rank=self.rank,
            shuffle=True, # default already T in pyt impl; care: all resources say that *DataLoader* must have shuffle=F since DistributedSampler is used
        )

        validation_sampler = DistributedSampler(
            self.dataset_val,
            num_replicas=self.world_size,
            rank=self.rank,
            shuffle=True, # default already T in pyt impl; care: all resources say that *DataLoader* must have shuffle=F since DistributedSampler is used
        )

        super().init_dataloader(config=config, sampler=sampler, validation_sampler=validation_sampler)

    def set_model(self, model):
        super().set_model(model)
        from torch.nn.parallel import DistributedDataParallel as DDP
        self.model = DDP(self.model, device_ids=[self.rank], find_unused_parameters=True)


class DistributedTrainerWandB(TrainerWandB, DistributedTrainer):

    def init(self, **kwargs):
        super(DistributedTrainerWandB, self).init(**kwargs)<|MERGE_RESOLUTION|>--- conflicted
+++ resolved
@@ -1323,21 +1323,13 @@
             self.reset_metrics()
             self.n_batches = len(dloader)
 
-<<<<<<< HEAD
             if category == TRAIN and self.is_dt_active:
                 # https://cerfacs.fr/coop/pytorch-multi-gpu#distributed-data-parallelism-ddp:~:text=train_sampler.set_epoch(epoch)
                 self.dl_train.set_epoch(self.iepoch)
 
             for self.ibatch, batch in enumerate(dloader):
-                success = self.batch_step(
-                    data=batch,
-                    validation=(category == VALIDATION),
-                )
-
-=======
-            for self.ibatch, batch in enumerate(dataset):
-                success = self.batch_step(data=batch, validation=(category == VALIDATION))
->>>>>>> 2c3be2a3
+                success = self.batch_step(data=batch,validation=(category == VALIDATION),)
+
                 if success:
                     self.end_of_batch_log(batch_type=category)
                     for callback in self._end_of_batch_callbacks:
