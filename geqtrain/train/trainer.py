""" Adapted from https://github.com/mir-group/nequip
"""

import inspect
import logging
import wandb
import contextlib
from copy import deepcopy
from os.path import isfile
from time import perf_counter
from typing import Callable, Optional, Union, Tuple, List, Dict
from pathlib import Path

import numpy as np
import torch

from torch.utils.data import DistributedSampler

from geqtrain.data import (
    DataLoader,
    AtomicData,
    AtomicDataDict,
    InMemoryConcatDataset,
    LazyLoadingConcatDataset,
    _NODE_FIELDS,
    _GRAPH_FIELDS,
    _EDGE_FIELDS,
    dataset_from_config,
)
from geqtrain.utils import (
    Output,
    Config,
    instantiate_from_cls_name,
    instantiate,
    save_file,
    load_file,
    load_callable,
    atomic_write,
    finish_all_writes,
    atomic_write_group,
    clean_cuda,
    gradfilter_ema,
)

from geqtrain.model import model_from_config
from geqtrain.train.utils import find_matching_indices, evaluate_end_chunking_condition

from .loss import Loss, LossStat
from .metrics import Metrics
from ._key import ABBREV, LOSS_KEY, TRAIN, VALIDATION
from .early_stopping import EarlyStopping


def get_latest_lr(optimizer, model, param_name: str) -> float:
    for param_group in optimizer.param_groups:
        for param in param_group['params']:
            if param_name == [name for name, p in model.named_parameters() if p is param][0]:
                return param_group['lr']
    raise ValueError(f"Parameter {param_name} not found in optimizer.")

def set_seed(seed):
    np.random.seed(seed)
    torch.manual_seed(seed)
    torch.backends.cudnn.deterministic = True
    torch.backends.cudnn.benchmark = False
    torch.backends.cudnn.enabled = False
    torch.cuda.manual_seed(seed)
    torch.cuda.manual_seed_all(seed)

def get_output_keys(loss_func: Loss):
    '''
    returns fields/keys that have to be predicted (i.e. for which we need to compute a loss)
    '''
    output_keys, per_node_outputs_keys = [], []
    if loss_func is not None:
        for key in loss_func.keys:
            key_clean = loss_func.remove_suffix(key)
            if key_clean in _NODE_FIELDS.union(_GRAPH_FIELDS).union(_EDGE_FIELDS):
                output_keys.append(key_clean)
            if key_clean in _NODE_FIELDS:
                per_node_outputs_keys.append(key_clean)
    return output_keys, per_node_outputs_keys

def run_inference(
    model,
    data,
    device,
    already_computed_nodes=None,
    output_keys: List[str] = [],
    per_node_outputs_keys: List[str] = [],
    cm=contextlib.nullcontext(),
    mixed_precision: bool = False,
    skip_chunking: bool = False,
    noise: Optional[float] = None,
    batch_max_atoms: int = 1000,
    ignore_chunk_keys: List[str] = [],
    **kwargs,
):
    precision = torch.autocast(device_type='cuda' if torch.cuda.is_available(
    ) else 'cpu', dtype=torch.bfloat16) if mixed_precision else contextlib.nullcontext()
    # AtomicDataDict is the dstruct that is taken as input from each forward
    batch = AtomicData.to_AtomicDataDict(data.to(device))

    batch_index = batch[AtomicDataDict.EDGE_INDEX_KEY]
    num_batch_center_nodes = len(batch_index[0].unique())

    if skip_chunking:
        input_data = {
            k: v
            for k, v in batch.items()
            if k not in output_keys
        }
        ref_data = batch
        batch_center_nodes = batch_index[0].unique()
    else:
        input_data, ref_data, batch_center_nodes = prepare_chunked_input_data(
            already_computed_nodes=already_computed_nodes,
            batch=batch,
            data=data,
            output_keys=output_keys,
            per_node_outputs_keys=per_node_outputs_keys,
            batch_max_atoms=batch_max_atoms,
            ignore_chunk_keys=ignore_chunk_keys,
            device=device,
        )

    if hasattr(data, "__slices__"):
        for slices_key, slices in data.__slices__.items():
            val = torch.tensor(slices, dtype=int, device=device)
            input_data[f"{slices_key}_slices"] = val
            ref_data[f"{slices_key}_slices"] = val

    if noise is not None:
        ref_data[AtomicDataDict.NOISE_KEY] = noise * \
            torch.randn_like(input_data[AtomicDataDict.POSITIONS_KEY])
        input_data[AtomicDataDict.POSITIONS_KEY] += ref_data[AtomicDataDict.NOISE_KEY]

    with cm, precision:
        out = model(input_data)
        del input_data

    return out, ref_data, batch_center_nodes, num_batch_center_nodes

def prepare_chunked_input_data(
    already_computed_nodes: Optional[torch.Tensor],
    batch: AtomicDataDict.Type,
    data: AtomicDataDict.Type,
    output_keys: List[str] = [],
    per_node_outputs_keys: List[str] = [],
    batch_max_atoms: int = 1000,
    ignore_chunk_keys: List[str] = [],
    device="cpu"
):
    # === Limit maximum batch size to avoid CUDA Out of Memory === #

    chunk = already_computed_nodes is not None
    batch_chunk = deepcopy(batch)
    batch_chunk_index = batch_chunk[AtomicDataDict.EDGE_INDEX_KEY]
    edge_fields_dict = {
        edge_field: batch[edge_field]
        for edge_field in _EDGE_FIELDS
        if edge_field in batch
    }

    if chunk:
        batch_chunk_index = batch_chunk_index[:, ~torch.isin(
            batch_chunk_index[0], already_computed_nodes)]
    batch_chunk_center_node_idcs = batch_chunk_index[0].unique()
    if len(batch_chunk_center_node_idcs) == 0:
        return None, None, None

    # = Iteratively remove edges from batch_chunk = #
    # = ----------------------------------------- = #

    offset = 0
    while len(batch_chunk_index.unique()) > batch_max_atoms:

        def get_node_center_idcs(batch_chunk_index: torch.Tensor, batch_max_atoms: int, offset: int):
            unique_set = set()

            for i, num in enumerate(batch_chunk_index[1]):
                unique_set.add(num.item())

                if len(unique_set) >= batch_max_atoms:
                    return batch_chunk_index[0, :i+1].unique()[:-offset]
            return batch_chunk_index[0].unique()[:-offset]

        def get_edge_filter(batch_chunk_index: torch.Tensor, offset: int):
            node_center_idcs = get_node_center_idcs(
                batch_chunk_index, batch_max_atoms, offset)
            edge_filter = torch.isin(batch_chunk_index[0], node_center_idcs)
            return edge_filter

        chunk = True
        offset += 1
        fltr = get_edge_filter(batch_chunk_index, offset)
        batch_chunk_index = batch_chunk_index[:, fltr]
        for k, v in edge_fields_dict.items():
            edge_fields_dict[k] = v[fltr]

    # = ----------------------------------------- = #

    if chunk:
        batch_chunk[AtomicDataDict.EDGE_INDEX_KEY] = batch_chunk_index
        batch_chunk[AtomicDataDict.BATCH_KEY] = data[AtomicDataDict.BATCH_KEY][batch_chunk_index.unique()]
        for k, v in edge_fields_dict.items():
            batch[k] = v
        if AtomicDataDict.EDGE_CELL_SHIFT_KEY in batch:
            batch[AtomicDataDict.EDGE_CELL_SHIFT_KEY] = batch[AtomicDataDict.EDGE_CELL_SHIFT_KEY][batch_chunk_index.unique()]
        for per_node_output_key in per_node_outputs_keys:
            chunk_per_node_outputs_value = batch[per_node_output_key].clone()
            mask = torch.ones_like(
                chunk_per_node_outputs_value, dtype=torch.bool)
            mask[batch_chunk_index[0].unique()] = False
            chunk_per_node_outputs_value[mask] = torch.nan
            batch_chunk[per_node_output_key] = chunk_per_node_outputs_value

    # === ---------------------------------------------------- === #
    # === ---------------------------------------------------- === #

    batch_chunk["ptr"] = torch.nn.functional.pad(torch.bincount(batch_chunk.get(
        AtomicDataDict.BATCH_KEY)).flip(dims=[0]), (0, 1), mode='constant').flip(dims=[0])

    edge_index = batch_chunk[AtomicDataDict.EDGE_INDEX_KEY]
    node_index = edge_index.unique(sorted=True)

    for key in batch_chunk.keys():
        if key in [
            AtomicDataDict.BATCH_KEY,
            AtomicDataDict.EDGE_INDEX_KEY,
        ] + ignore_chunk_keys:
            continue
        dim = np.argwhere(np.array(batch_chunk[key].size()) == len(
            data[AtomicDataDict.BATCH_KEY])).flatten()
        if len(dim) == 1:
            if dim[0] == 0:
                batch_chunk[key] = batch_chunk[key][node_index]
            elif dim[0] == 1:
                batch_chunk[key] = batch_chunk[key][:, node_index]
            elif dim[0] == 2:
                batch_chunk[key] = batch_chunk[key][:, :, node_index]
            else:
                raise Exception('Dimension not implemented')

    last_idx = -1
    updated_edge_index = edge_index.clone()
    for idx in node_index:
        if idx > last_idx + 1:
            updated_edge_index[edge_index >= idx] -= idx - last_idx - 1
        last_idx = idx
    batch_chunk[AtomicDataDict.EDGE_INDEX_KEY] = updated_edge_index
    batch_chunk_center_nodes = edge_index[0].unique()

    del edge_index
    del node_index

    input_data = {
        k: v.to(device)
        for k, v in batch_chunk.items()
        if k not in output_keys
    }

    return input_data, batch_chunk, batch_chunk_center_nodes

def _init(loss_func, dataset, model):
    init_loss = getattr(loss_func, "init_loss", None)
    if callable(init_loss):
        num_data = 0
        for ds in dataset:
            num_data += len(ds[AtomicDataDict.POSITIONS_KEY])
        init_loss(model, num_data)


class Trainer:
    """Customizable class used to train a model to minimise a set of loss functions.

    Args:
        model: PyTorch model

        seed (int): random seed number
        dataset_seed (int): random seed for dataset operations

        loss_coeffs (dict): dictionary to store coefficient and loss functions

        max_epochs (int): maximum number of epochs

        learning_rate (float): initial learning rate
        lr_scheduler_name (str): scheduler name
        lr_scheduler_kwargs (dict): parameters to initialize the scheduler

        optimizer_name (str): name for optimizer
        optim_kwargs (dict): parameters to initialize the optimizer

        batch_size (int): size of each batch
        validation_batch_size (int): batch size for evaluating the model for validation
        shuffle (bool): parameters for dataloader
        n_train (int): # of frames for training
        n_val (int): # of frames for validation
        exclude_keys (list):  fields from dataset to ignore.
        dataloader_num_workers (int): `num_workers` for the `DataLoader`s
        train_idcs (optional, list):  list of frames to use for training
        val_idcs (list):  list of frames to use for validation
        train_val_split (str):  "random" or "sequential"

        init_callbacks (list): list of callback function at the begining of the training
        end_of_epoch_callbacks (list): list of callback functions at the end of each epoch
        end_of_batch_callbacks (list): list of callback functions at the end of each batch
        end_of_train_callbacks (list): list of callback functions between traing/validation
        final_callbacks (list): list of callback functions at the end of the training

        log_batch_freq (int): frequency to log at the end of a batch
        log_epoch_freq (int): frequency to save at the end of an epoch
        save_checkpoint_freq (int): frequency to save the intermediate checkpoint. no saving when the value is not positive.

        verbose (str): verbosity level, i.e. "INFO", "WARNING", "DEBUG". case insensitive

    Additional Attributes:

        init_keys (list): list of parameters needed to reconstruct this instance
        dl_train (DataLoader): training data
        dl_val (DataLoader): test data
        iepoch (int): # of epoches ran
        stop_arg (str): reason why the training stops
        batch_mae (float): the mae of the latest batch
        mae_dict (dict): all loss, mae of the latest validation
        best_metrics (float): current best validation mae
        best_epoch (float): current best epoch
        best_model_path (str): path to save the best model
        last_model_path (str): path to save the latest model
        trainer_save_path (str): path to save the trainer.
             Default is trainer.(date).pth at the current folder


    The pseudocode of the workflow and location of the callback functions

    ```
    init():
        initialize optimizer, schduler and loss function

    train():
       init model
       init_callbacks
       while (not stop):
            training batches
                end_of_batch_callbacks
            end_of_train_callbacks
            validation_batches
            end_of_epoch_callbacks
       final_callbacks
    ```
    """

    stop_keys = ["max_epochs", "early_stopping", "early_stopping_kwargs"]
    object_keys = ["lr_sched", "optim",
                   "early_stopping_conds", "warmup_scheduler"]
    lr_scheduler_module = torch.optim.lr_scheduler
    optim_module = torch.optim

    def __init__(
        self,
        model_requires_grads: bool = False,
        device: str = "cuda" if torch.cuda.is_available() else "cpu",
        is_master: bool = True,
        seed: Optional[int] = None,
        dataset_seed: Optional[int] = None,
        noise: Optional[float] = None,
        loss_coeffs: Union[dict, str] = None,
        train_on_keys: Optional[List[str]] = None,
        type_names: Optional[List[str]] = None,
        keep_type_names: Optional[List[str]] = None,
        keep_node_types: Optional[List[int]] = None,
        exclude_type_names_from_edges: Optional[List[str]] = None,
        exclude_node_types_from_edges: Optional[List[int]] = None,
        metrics_components: Optional[Union[dict, str]] = None,
        metrics_key: str = f"{VALIDATION}_" + ABBREV.get(LOSS_KEY, LOSS_KEY),
        early_stopping: Optional[Callable] = None,
        early_stopping_kwargs: Optional[dict] = None,
        max_epochs: int = 10000,
        learning_rate: float = 1e-2,
        lr_scheduler_name: str = "none",
        lr_scheduler_kwargs: Optional[dict] = None,
        optimizer_name: str = "Adam",
        optimizer_kwargs: Optional[dict] = None,
        max_gradient_norm: float = float("inf"),
        prod_for=1,
        prod_every=0,
        exclude_keys: list = [],
        batch_size: int = 5,
        validation_batch_size: int = 5,
        shuffle: bool = True,
        n_train: Optional[Union[List[int], int]] = None,
        n_val: Optional[Union[List[int], int]] = None,
        dataloader_num_workers: int = 0,
        train_idcs: Optional[Union[List, List[List]]] = None,
        val_idcs: Optional[Union[List, List[List]]] = None,
        train_val_split: str = "random",  # ['random', 'sequential']
        skip_chunking: bool = False,
        batch_max_atoms: int = 1000,
        ignore_chunk_keys: List[str] = [],
        init_callbacks: List = [],
        end_of_epoch_callbacks: List = [],
        end_of_batch_callbacks: List = [],
        end_of_train_callbacks: List = [],
        final_callbacks: List = [],
        log_batch_freq: int = 1,
        log_epoch_freq: int = 1,
        save_checkpoint_freq: int = -1,
        report_init_validation: bool = True,
        verbose="INFO",
        sanitize_gradients: bool = False,
        target_names: Optional[List] = None,
        mixed_precision: bool = False,
        hooks: Dict = {},
        use_grokfast: bool = False,
        debug: bool = False,
        use_warmup: bool = False,
        **kwargs,
    ):
        # --- setup init flag to false, it will be set to true when both model and dset will be !None
        self._initialized = False
        self.cumulative_wall = 0
        self.best_model_saved_at_epoch = -1
        self.model = None
        logging.debug("* Initialize Trainer")

        # --- write all self.init_keys in self AND in _local_kwargs
        _local_kwargs = {}
        for key in self.init_keys:
            setattr(self, key, locals()[key])
            _local_kwargs[key] = locals()[key]

        # --- get I/O handler
        output = Output.get_output(dict(**_local_kwargs, **kwargs))
        self.output = output

        self.logfile = output.open_logfile("log", propagate=True)
        self.epoch_log = output.open_logfile("metrics_epoch.csv", propagate=False)
        self.init_epoch_log = output.open_logfile("metrics_initialization.csv", propagate=False)
        self.batch_log = {
            TRAIN:      output.open_logfile(f"metrics_batch_{ABBREV[TRAIN]}.csv", propagate=False),
            VALIDATION: output.open_logfile(f"metrics_batch_{ABBREV[VALIDATION]}.csv", propagate=False),
        }

        # logs for weights update and gradient
        if self.debug:
            self.log_updates = output.open_logfile("log_updates", propagate=False)
            self.log_ratio = output.open_logfile("log_ratio", propagate=False)

        # --- add filenames if not defined
        self.config_path = output.generate_file("config.yaml")
        self.best_model_path = output.generate_file("best_model.pth")
        self.last_model_path = output.generate_file("last_model.pth")
        self.trainer_save_path = output.generate_file("trainer.pth")

        # --- handle randomness
        if seed: set_seed(seed)

        self.dataset_rng = torch.Generator()
        if dataset_seed: self.dataset_rng.manual_seed(dataset_seed)

        self.logger.info(f"Torch device: {self.device}")
        self.torch_device = torch.device(self.device)

        # --- loss/logger printing info
        self.metrics_metadata = {
            'type_names': self.type_names,
            'target_names': self.target_names,
        }

        # --- filter node target to train on based on node type or type name
        if self.keep_type_names is not None:
            self.keep_node_types = find_matching_indices(self.type_names, self.keep_type_names)
        if self.keep_node_types is not None:
            self.keep_node_types = torch.as_tensor(self.keep_node_types, device=self.torch_device)

        # --- exclude edges from center node to specified node types
        if self.exclude_type_names_from_edges is not None:
            self.exclude_node_types_from_edges = torch.tensor(find_matching_indices(self.type_names, exclude_type_names_from_edges))
        if self.exclude_node_types_from_edges is not None:
            self.exclude_node_types_from_edges = torch.as_tensor(self.exclude_node_types_from_edges, device=self.torch_device)

        # --- sort out all the other parameters
        # for samplers, optimizer and scheduler
        self.kwargs = deepcopy(kwargs)
        self.optimizer_kwargs = deepcopy(optimizer_kwargs)
        self.lr_scheduler_kwargs = deepcopy(lr_scheduler_kwargs)
        self.early_stopping_kwargs = deepcopy(early_stopping_kwargs)
        self.early_stopping_conds = None

        # --- initialize training states
        self.output_keys = None
        self.per_node_outputs_keys = None
        self.best_metrics = float("inf")
        self.best_epoch = 0
        self.iepoch = -1 if self.report_init_validation else 0

        # --- setup losses
        self.loss, _ = instantiate(
            builder=Loss,
            prefix="loss", # look in yaml for all things that begin with "loss_*"
            # looks for "loss_coeffs" key in yaml, u can have many
            positional_args=dict(components=self.loss_coeffs),
            # and from these it creates loss funcs
            all_args=self.kwargs, # self.kwargs are all the things in yaml...
        )
        self.loss_stat = LossStat(self.loss)
        self.init_metrics()
        self.norms = []

        self.train_on_keys = self.loss.keys
        if train_on_keys is not None:
            if set(train_on_keys) != set(self.train_on_keys):
                logging.info("Different training keys found.")

        # --- initialize n_train and n_val

        assert isinstance(n_train, (list, int, type(None))), "n_train must be of type list, int, or None"
        self.n_train = n_train if isinstance(n_train, list) or n_train is None else [n_train]
        assert isinstance(n_val, (list, int, type(None))), "n_val must be of type list, int, or None"
        self.n_val = n_val if isinstance(n_val, list) or n_val is None else [n_val]

        # --- load all callbacks
        self._init_callbacks = [load_callable(callback) for callback in init_callbacks]
        end_of_epoch_callbacks.append(load_callable(clean_cuda))

        self._end_of_epoch_callbacks = [load_callable(callback) for callback in end_of_epoch_callbacks]
        self._end_of_batch_callbacks = [load_callable(callback) for callback in end_of_batch_callbacks]
        self._end_of_train_callbacks = [load_callable(callback) for callback in end_of_train_callbacks]
        self._final_callbacks = [load_callable(callback) for callback in final_callbacks]

    def _get_num_of_steps_per_epoch(self):
        if hasattr(self, "dl_train"):
            return len(self.dl_train)
        raise ValueError("Missing attribute self.dl_train. Cannot infer number of steps per epoch.")

    def init_objects(self):
        '''
        Initializes:
        - optimizer
        - scheduler
        - early stopping conditions
        '''
        # TODO : extract each init logic and leave in here only x_args: self.f(), x = instantiate_from_cls_name(x_args)
        # initialize optimizer

        # get all params that require grad
        param_dict = {name: param for name,
                      param in self.model.named_parameters() if param.requires_grad}
        # if you assign one or more tags to a parameter (e.g. param.tags = ['dampen']),
        # the correspondent kwargs in 'param_groups_dict' will overwrite the default kwargs of the optimizer
        param_groups_dict = {
            'dampen':       {'lr': self.learning_rate * 1.e-1},
            'strengthen':   {'lr': self.learning_rate * 1.e1},
            'nowd':         {'weight_decay': 0.},
        }

        def merge_groups(param, param_groups):
            # overrides default dict for optim
            merged_kwargs = {}
            for param_group in param_groups:
                merged_kwargs.update(param_groups_dict[param_group])
            return {'params': [param], **merged_kwargs}

        # Function to merge a parameter with an existing group or create a new one
        def merge_or_create_group(optim_groups: List[Dict], group: Dict):

            def merge_group(group, optim_group):
                if optim_group.keys() == group.keys():
                    if all([optim_group[key] == group[key] for key in optim_group.keys() if key != 'params']):
                        optim_group['params'].extend(
                            group['params'])  # Append params if found
                        return True
                return False

            # Try to find an existing group with the same keys
            for optim_group in optim_groups:
                if merge_group(group, optim_group):
                    return

            # If no group with the same keys is found, add the new group
            optim_groups.append(group)

        # parsing params to build optim groups
        # atm only ['nowd', 'dampen', 'strengthen'] are handled
        optim_groups = []
        for p in param_dict.values():
            param_groups = []
            if getattr(p, 'tags', None) is not None:
                for tag in getattr(p, 'tags'):
                    if tag == 'strengthen':
                        pass
                    param_groups.append(tag)
            if p.dim() < 2:
                param_groups.append('nowd')

            group = merge_groups(p, param_groups)
            merge_or_create_group(optim_groups, group)

        self.optim, self.optimizer_kwargs = instantiate_from_cls_name(
            module=torch.optim,
            class_name=self.optimizer_name,
            prefix="optimizer",
            positional_args=dict(params=optim_groups, lr=self.learning_rate),
            all_args=self.kwargs,
            optional_args=self.optimizer_kwargs,
        )
        self.grads = None

        # initialize scheduler

        assert (
            self.lr_scheduler_name
            in ["CosineAnnealingWarmRestarts", "ReduceLROnPlateau", "CosineAnnealingLR", "none"]
        ) or (
            (len(self.end_of_epoch_callbacks) +
             len(self.end_of_batch_callbacks)) > 0
        ), f"{self.lr_scheduler_name} cannot be used unless callback functions are defined"

        self.lr_sched = None
        self.lr_scheduler_kwargs = {}
        if self.lr_scheduler_name != "none":

            if self.lr_scheduler_name == "CosineAnnealingLR":
                steps_per_epoch = self._get_num_of_steps_per_epoch()
                self.kwargs['lr_scheduler_T_max'] = steps_per_epoch * \
                    self.max_epochs

            if self.use_warmup:
                #! for now it has been tested only with CosineAnnealingLR
                import pytorch_warmup as warmup
                steps_per_epoch = self._get_num_of_steps_per_epoch()
                self.warmup_steps = steps_per_epoch * \
                    self.kwargs.get("warmup_epochs", int(
                        (self.max_epochs/100)*5))  # Default: 5% of max epochs
                self.kwargs['lr_scheduler_T_max'] = steps_per_epoch * \
                    self.max_epochs - self.warmup_steps
                self.warmup_scheduler = warmup.LinearWarmup(
                    self.optim, self.warmup_steps)

            self.lr_sched, self.lr_scheduler_kwargs = instantiate_from_cls_name(
                module=torch.optim.lr_scheduler,
                class_name=self.lr_scheduler_name,
                prefix="lr_scheduler",
                positional_args=dict(optimizer=self.optim),
                optional_args=self.lr_scheduler_kwargs,
                all_args=self.kwargs,
            )

        # initialize early stopping conditions
        key_mapping, kwargs = instantiate(
            EarlyStopping,
            prefix="early_stopping",
            optional_args=self.early_stopping_kwargs,
            all_args=self.kwargs,
            return_args_only=True,
        )
        n_args = 0
        for key, item in kwargs.items():
            # prepend VALIDATION string if k is not with
            if isinstance(item, dict):
                new_dict = {}
                for k, v in item.items():
                    if (
                        k.lower().startswith(VALIDATION)
                        or k.lower().startswith(TRAIN)
                        or k.lower() in ["lr", "wall", "cumulative_wall"]
                    ):
                        new_dict[k] = item[k]
                    else:
                        new_dict[f"{VALIDATION}_{k}"] = item[k]
                kwargs[key] = new_dict
                n_args += len(new_dict)
        self.early_stopping_conds = EarlyStopping(
            **kwargs) if n_args > 0 else None

        if hasattr(self.model, "irreps_out"):
            for key in self.train_on_keys:
                if self.loss.remove_suffix(key) not in self.model.irreps_out:
                    raise RuntimeError(f"Loss function include fields {self.loss.remove_suffix(key)} that are not predicted by the model {self.model.irreps_out}")

    def log_data_points(self, dataset, prefix: str):
        loss_clean_keys = [self.loss.remove_suffix(key) for key in self.loss.keys]
        counts = {}
        for data in dataset:
            for loss_clean_key in loss_clean_keys:
                counts[loss_clean_key] = counts.get(loss_clean_key, 0) + torch.sum(~torch.isnan(data[loss_clean_key])).item()
        for k, v in counts.items():
            self.logger.info(f"{prefix} data points for field {k}: {v}")

    @property
    def init_keys(self):
        '''
        return init_keys (list): list of parameters needed to reconstruct this instance
        '''
        return [
            key
            for key in list(inspect.signature(Trainer.__init__).parameters.keys())
            if key not in (["self", "kwargs", "model"] + Trainer.object_keys)
        ]

    @property
    def params(self):
        '''
        returns self.as_dict
        '''
        return self.as_dict(state_dict=False, training_progress=False, kwargs=False)

    @property
    def dataset_params(self):
        if isinstance(self.dataset_train, LazyLoadingConcatDataset):
            return self.dataset_train.config
        elif isinstance(self.dataset_train, InMemoryConcatDataset):
            return self.dataset_train.datasets[0].config
        raise ValueError(f'Dataset currently used is of type ({type(self.dataset_train)}), which is not supported')

    def update_kwargs(self, config):
        self.kwargs.update(
            {key: value for key, value in config.items() if key not in self.init_keys}
        )

    @property
    def logger(self):
        return logging.getLogger(self.logfile)

    @property
    def epoch_logger(self):
        return logging.getLogger(self.epoch_log)

    @property
    def init_epoch_logger(self):
        return logging.getLogger(self.init_epoch_log)

    def as_dict(
        self,
        state_dict: bool = False,
        training_progress: bool = False,
        kwargs: bool = True,
    ):
        """convert instance to a dictionary
        Args:

        state_dict (bool): if True, the state_dicts of the optimizer and lr scheduler will be included
        """

        dictionary = {}

        for key in self.init_keys:
            dictionary[key] = getattr(self, key, None)

        if kwargs:
            dictionary.update(getattr(self, "kwargs", {}))

        if state_dict:
            dictionary["state_dict"] = {}
            for key in self.object_keys:
                item = getattr(self, key, None)
                if item is not None:
                    dictionary["state_dict"][key] = item.state_dict()
            dictionary["state_dict"]["rng_state"] = torch.get_rng_state()
            dictionary["state_dict"]["dataset_rng_state"] = self.dataset_rng.get_state()
            if torch.cuda.is_available():
                dictionary["state_dict"]["cuda_rng_state"] = torch.cuda.get_rng_state(
                    device=self.torch_device
                )
            dictionary["state_dict"]["cumulative_wall"] = self.cumulative_wall
            dictionary["state_dict"]["best_model_saved_at_epoch"] = self.best_model_saved_at_epoch

        if training_progress:
            dictionary["progress"] = {}
            for key in ["iepoch", "best_epoch"]:
                dictionary["progress"][key] = self.__dict__.get(key, -1)
            dictionary["progress"]["best_metrics"] = self.__dict__.get(
                "best_metrics", float("inf")
            )
            dictionary["progress"]["stop_arg"] = self.__dict__.get(
                "stop_arg", None)

            # TODO: these might not both be available, str defined, but no weights
            dictionary["progress"]["best_model_path"] = self.best_model_path
            dictionary["progress"]["last_model_path"] = self.last_model_path
            dictionary["progress"]["trainer_save_path"] = self.trainer_save_path
            if hasattr(self, "config_save_path"):
                dictionary["progress"]["config_save_path"] = self.config_save_path

        return dictionary

    def save(self, filename: Optional[str] = None, format=None, blocking: bool = True):
        """save the file as filename

        Args:

        filename (str): name of the file
        format (str): format of the file. yaml and json format will not save the weights.
        """

        if not self.is_master:
            return

        if filename is None:
            filename = self.trainer_save_path

        logger = self.logger

        state_dict = (
            True
            if format == "torch"
            or filename.endswith(".pth")
            or filename.endswith(".pt")
            else False
        )

        filename = save_file(
            item=self.as_dict(state_dict=state_dict, training_progress=True),
            supported_formats=dict(torch=["pth", "pt"], yaml=[
                                   "yaml"], json=["json"]),
            filename=filename,
            enforced_format=format,
            blocking=blocking,
        )
        logger.debug(f"Saved trainer to {filename}")

        self.save_model(self.last_model_path, blocking=blocking)
        logger.debug(f"Saved last model to to {self.last_model_path}")

        return filename

    @classmethod
    def from_file(
        cls, filename: str, format: Optional[str] = None, append: Optional[bool] = None
    ):
        """load a model from file

        Args:

        filename (str): name of the file
        append (bool): if True, append the old model files and append the same logfile
        """

        dictionary = load_file(
            supported_formats=dict(torch=["pth", "pt"], yaml=[
                                   "yaml"], json=["json"]),
            filename=filename,
            enforced_format=format,
        )
        return cls.from_dict(dictionary, append)

    @classmethod
    def from_dict(cls, dictionary, append: Optional[bool] = None):
        """load model from dictionary

        Args:

        dictionary (dict):
        append (bool): if True, append the old model files and append the same logfile
        """

        dictionary = deepcopy(dictionary)

        # update the restart and append option
        if append is not None:
            dictionary["append"] = append

        model = None
        iepoch = -1
        if "model" in dictionary:
            model = dictionary.pop("model")
        elif "progress" in dictionary:
            progress = dictionary["progress"]

            # load the model from file
            if dictionary.get("fine_tune"):
                if isfile(progress["best_model_path"]):
                    load_path = Path(progress["best_model_path"])
                else:
                    raise AttributeError("model weights & bias are not saved")
            else:
                iepoch = progress["iepoch"]
                if isfile(progress["last_model_path"]):
                    load_path = Path(progress["last_model_path"])
                else:
                    raise AttributeError("model weights & bias are not saved")

            model, _ = cls.load_model_from_training_session(
                traindir=load_path.parent,
                model_name=load_path.name,
                config_dictionary=dictionary,
            )
            logging.debug(f"Reload the model from {load_path}")

            dictionary.pop("progress")

        state_dict = dictionary.pop("state_dict", None)

        trainer = cls(**dictionary)

        if state_dict is not None and model is not None:
            logging.debug("Reload optimizer and scheduler states")
            for key in cls.object_keys:
                item = getattr(trainer, key, None)
                if item is not None:
                    item.load_state_dict(state_dict[key])
            trainer._initialized = True
            trainer.cumulative_wall = state_dict["cumulative_wall"]

            torch.set_rng_state(state_dict["rng_state"])
            trainer.dataset_rng.set_state(state_dict["dataset_rng_state"])
            if torch.cuda.is_available():
                torch.cuda.set_rng_state(state_dict["cuda_rng_state"])

        if "progress" in dictionary:
            trainer.best_metrics = progress["best_metrics"]
            trainer.best_epoch = progress["best_epoch"]
            stop_arg = progress.pop("stop_arg", None)
        else:
            trainer.best_metrics = float("inf")
            trainer.best_epoch = 0
            stop_arg = None
        trainer.iepoch = iepoch

        # final sanity check
        if trainer.stop_cond:
            raise RuntimeError(
                f"The previous run has properly stopped with {stop_arg}."
                "Please either increase the max_epoch or change early stop criteria"
            )

        return trainer, model

    @staticmethod
    def load_model_from_training_session(
        traindir,
        model_name="best_model.pth",
        device="cpu",
        config_dictionary: Optional[dict] = None,
    ) -> Tuple[torch.nn.Module, Config]:
        traindir = str(traindir)
        model_name = str(model_name)

        if config_dictionary is not None:
            config = Config.from_dict(config_dictionary)
        else:
            config = Config.from_file(traindir + "/config.yaml")

        model: torch.nn.Module = model_from_config(
            config=config,
            initialize=False,
        )
        if model is not None:  # TODO: why would it be?
            # TODO: this is not exactly equivalent to building with
            # this set as default dtype... does it matter?
            model.to(
                device=torch.device(device),
                dtype=torch.float32,
            )
            model_state_dict = torch.load(
                traindir + "/" + model_name, map_location=device
            )
            model.load_state_dict(model_state_dict)

        return model, config

    def init_dataset(self, config):
        self.load_dataset(config)
        self.output_keys, self.per_node_outputs_keys = get_output_keys(self.loss)
        self.init_dataloader(config)

    def init(self, model):
        """initialize optimizer"""
        self.set_model(model=model)
        self.num_weights = sum(p.numel() for p in self.model.parameters())
        self.logger.info(f"Number of weights: {self.num_weights}")
        self.logger.info(
            f"Number of trainable weights: {sum(p.numel() for p in self.model.parameters() if p.requires_grad)}")
        self.init_objects()
        self.init_losses()
        self._initialized = True
        self.cumulative_wall = 0

    def init_metrics(self):
        if self.metrics_components is None:
            self.metrics_components = []
            for key in self.train_on_keys:
                self.metrics_components.append({key: [1., "MSELoss"]})

        self.metrics, _ = instantiate(
            builder=Metrics,
            prefix="metrics",
            positional_args=dict(components=self.metrics_components),
            all_args=self.kwargs,
        )  # self.metrics.funcs is a dict where for each key u want to compute, it creates an hash for the loss to avoid clashes

        if not (self.metrics_key.lower().startswith(VALIDATION) or self.metrics_key.lower().startswith(TRAIN)):
            raise RuntimeError(f"metrics_key should start with either {VALIDATION} or {TRAIN}")
        if self.report_init_validation and self.metrics_key.lower().startswith(TRAIN):
            raise RuntimeError(f"metrics_key may not start with {TRAIN} when report_init_validation=True")

    def set_model(self, model):
        self.model = model
        self.model.to(self.torch_device)

        # register hook to clamp gradients
        for p in self.model.parameters():

            if self.sanitize_gradients:

                def sanitize_fn(grad):
                    # Replace NaN values in the gradient with zero
                    grad[torch.isnan(grad)] = 0
                    return grad

                p.register_hook(sanitize_fn)

    def train(self):
        """Training"""
        if getattr(self, "dl_train", None) is None:
            raise RuntimeError(
                "You must call `set_dataset()` before calling `train()`")

        for callback in self._init_callbacks:
            callback(self)

        self.init_log()
        self.wall = perf_counter()
        self.previous_cumulative_wall = self.cumulative_wall

        with atomic_write_group():
            if self.iepoch == -1:
                self.save()

        # hooks_handler = ForwardHookHandler(self, self.hooks)

        # actual train loop
        while not self.stop_cond:
            self.epoch_step()
            self.end_of_epoch_save()

        for callback in self._final_callbacks:
            callback(self)

        self.final_log()

        self.save()
        # hooks_handler.deregister_hooks()
        finish_all_writes()

    def _log_updates(self):

        update_log = logging.getLogger(self.log_updates)
        grad_to_weight_ratio_log = logging.getLogger(self.log_ratio)

        # build titles for logging file(s)
        # done only once
        if not hasattr(self, 'update_logging_titles'):
            self.update_logging_titles = [
                param_name
                for param_name, param in self.model.named_parameters()
                if (
                    param.grad is not None and
                    param.dim() > 1 and
                    "bias" not in param_name and
                    "norm" not in param_name
                )
            ]
            _titles = ""
            for t in self.update_logging_titles:
                _titles += f"{t}, "
            _titles = _titles.strip().rstrip(',')
            update_log.info(_titles)
            grad_to_weight_ratio_log.info(_titles)

        # log the values
        update_speed, grad_ratio = "", ""
        with torch.no_grad():
            for param_name, param in self.model.named_parameters():
                if (
                    param.grad is not None and
                    param.dim() > 1 and
                    "bias" not in param_name and
                    "norm" not in param_name
                ):
                    lr = get_latest_lr(self.optim, self.model, param_name)
                    update = ((lr*param.grad).std() /
                              param.std()).log10()  # .item()
                    grad_to_weight_ratio = param.grad.std()/param.std()
                    update_speed += f"{update:.4}, "
                    grad_ratio += f"{grad_to_weight_ratio:.4}, "

        update_log.info(update_speed.strip().rstrip(','))
        grad_to_weight_ratio_log.info(grad_ratio.strip().rstrip(','))

    def _batch_lvl_lrscheduler_step(self):
        # idea: 2 bool comparison are always going to be more performant then str comparison if len(str)>2
        if hasattr(self, "using_batch_lvl_lrscheduler"):
            if not self.using_batch_lvl_lrscheduler:
                return

        # todo: instead of str comparison could use a dict with k:lr_sched_name, v: 0/1 whether that scheduler is being used + assert check!
        # idea: for loop on num_of_possible_lr_scheduler is surely faster then str cmpr thru the whole lr scheduler name
        if self.lr_scheduler_name == "CosineAnnealingLR":
            self.lr_sched.step()
            if hasattr(self, "using_batch_lvl_lrscheduler"):
                return
            setattr(self, "using_batch_lvl_lrscheduler", True)

        elif self.lr_scheduler_name == "CosineAnnealingWarmRestarts":
            self.lr_sched.step(self.iepoch + self.ibatch / self.n_batches)
            if hasattr(self, "using_batch_lvl_lrscheduler"):
                return
            setattr(self, "using_batch_lvl_lrscheduler", True)

    def _epoch_lvl_lrscheduler_step(self):
        if hasattr(self, "using_batch_lvl_lrscheduler"):
            if self.using_batch_lvl_lrscheduler:
                return

        if self.iepoch > 0 and self.lr_scheduler_name == "ReduceLROnPlateau":
            self.lr_sched.step(metrics=self.mae_dict[self.metrics_key])
            if hasattr(self, "using_batch_lvl_lrscheduler"):
                return
            setattr(self, "using_batch_lvl_lrscheduler", False)

    def _is_warmup_period_over(self):
        if not self.use_warmup:
            return True
        n_warmup_steps_already_done = self.warmup_scheduler.last_step
        # when this condition is true -> start normal lr_scheduler.step() call
        return n_warmup_steps_already_done + 1 >= self.warmup_steps

    def batch_step(self, data, validation=False):
        self.optim.zero_grad(set_to_none=True)

        if validation:
            self.model.eval()
        else:
            self.model.train()

        cm = contextlib.nullcontext() if (
            self.model_requires_grads or not validation) else torch.no_grad()
        already_computed_nodes = None
        while True:

            out, ref_data, batch_chunk_center_nodes, num_batch_center_nodes = run_inference(
                model=self.model,
                data=data,
                device=self.torch_device,
                already_computed_nodes=already_computed_nodes,
                output_keys=self.output_keys,
                per_node_outputs_keys=self.per_node_outputs_keys,
                cm=cm,
                mixed_precision=self.mixed_precision,
                skip_chunking=self.skip_chunking,
                noise=self.noise,
                batch_max_atoms=self.batch_max_atoms,
                ignore_chunk_keys=self.ignore_chunk_keys,
            )

            loss, loss_contrib = self.loss(
                pred=out, ref=ref_data, epoch=self.iepoch)

            # update metrics
            with torch.no_grad():
                self.batch_losses = self.loss_stat(loss, loss_contrib)
                self.batch_metrics = self.metrics(pred=out, ref=ref_data)
            del ref_data

            if not validation:

                loss.backward()

                if self.use_grokfast:
                    self.grads = gradfilter_ema(self.model, grads=self.grads)

                # grad clipping: avoid "shocks" to the model (params) during optimization;
                # returns norms; their expected trend is from high to low and stabilize
                self.norms.append(torch.nn.utils.clip_grad_norm_(
                    self.model.parameters(), self.max_gradient_norm).item())

                if self.debug:
                    self._log_updates()

                self.optim.step()

                if not self._is_warmup_period_over():
                    with self.warmup_scheduler.dampening():  # @ entering of this cm lrs are dampened iff warmup steps are not over
                        pass
                else:
                    self._batch_lvl_lrscheduler_step()

            # evaluate ending condition
            if self.skip_chunking:
                return True

            already_computed_nodes = evaluate_end_chunking_condition(
                already_computed_nodes, batch_chunk_center_nodes, num_batch_center_nodes)
            if already_computed_nodes is None:
                return True

    @property
    def stop_cond(self):
        """kill the training early"""

        if self.early_stopping_conds is not None and hasattr(self, "mae_dict") and self._is_warmup_period_over():
            early_stop, early_stop_args, debug_args = self.early_stopping_conds(
                self.mae_dict
            )
            if debug_args is not None:
                self.logger.debug(debug_args)
            if early_stop:
                self.stop_arg = early_stop_args
                return True

        if self.iepoch >= self.max_epochs:
            self.stop_arg = "max epochs"
            return True

        return False

    def reset_metrics(self):
        self.loss_stat.reset()
        self.loss_stat.to(self.torch_device)
        self.metrics.reset()
        self.metrics.to(self.torch_device)

    def epoch_step(self):
        dataloaders = {TRAIN: self.dl_train, VALIDATION: self.dl_val}
        categories = [TRAIN, VALIDATION] if self.iepoch >= 0 else [VALIDATION]
        # get the right dataloaders for the catagories we actually run
        dataloaders = [dataloaders[c] for c in categories]
        self.metrics_dict = {}
        self.loss_dict = {}
        self.norms = []

        for category, dataset in zip(categories, dataloaders):
            self.reset_metrics()
            self.n_batches = len(dataset)

            for self.ibatch, batch in enumerate(dataset):
                success = self.batch_step(
                    data=batch,
                    validation=(category == VALIDATION),
                )

                if success:
                    self.end_of_batch_log(batch_type=category)

                    for callback in self._end_of_batch_callbacks:
                        callback(self)

            self.metrics_dict[category] = self.metrics.current_result()
            self.loss_dict[category] = self.loss_stat.current_result()

            if category == TRAIN:
                for callback in self._end_of_train_callbacks:
                    callback(self)

        self.iepoch += 1

        self.end_of_epoch_log()

        # if the iepoch for the past epoch was -1, it will now be 0
        # for -1 (report_init_validation: True) we aren't training, so it's wrong
        # to step the LR scheduler even if it will have no effect with this particular
        # scheduler at the beginning of training.
        if not self.use_warmup:
            self._epoch_lvl_lrscheduler_step()
        elif self._is_warmup_period_over():  # warmup present, just need to check if _is_warmup_period_over
            self._epoch_lvl_lrscheduler_step()

        for callback in self._end_of_epoch_callbacks:
            callback(self)

    def end_of_batch_log(self, batch_type: str):
        """
        store all the loss/mae of each batch
        """
        if not self.is_master:
            return

        mat_str = f"{self.iepoch+1:5d}, {self.ibatch+1:5d}"
        log_str = f"  {self.iepoch+1:5d} {self.ibatch+1:5d}"

        header = "epoch, batch"
        log_header = "# Epoch batch"

        # print and store loss value in batch_logger
        for name, value in self.batch_losses.items():
            mat_str += f", {value:16.5g}"
            header += f", {name}"
            log_str += f" {value:12.3g}"
            log_header += f" {name:>12.12}"

        # append details from metrics
        metrics = self.metrics.flatten_metrics(
            metrics=self.batch_metrics,
            metrics_metadata=self.metrics_metadata,
        )

        for key, value in metrics.items():  # log metrics
            mat_str += f", {value:16.5g}"
            header += f", {key}"
            log_str += f" {value:12.3g}"
            log_header += f" {key:>12.12}"

        batch_logger = logging.getLogger(self.batch_log[batch_type])

        if self.ibatch == 0:
            self.logger.info("")
            self.logger.info(f"{batch_type}")
            self.logger.info(log_header)
            init_step = -1 if self.report_init_validation else 0
            if (self.iepoch == init_step and batch_type == VALIDATION) or (
                self.iepoch == 0 and batch_type == TRAIN
            ):
                batch_logger.info(header)

        batch_logger.info(mat_str)
        if (self.ibatch + 1) % self.log_batch_freq == 0 or (
            self.ibatch + 1
        ) == self.n_batches:
            self.logger.info(log_str)

    def end_of_epoch_save(self):
        """
        save model and trainer details
        """
        if not self.is_master:
            return

        with atomic_write_group():
<<<<<<< HEAD
            # allow current_metrics to be None at first epoch in case tracked metric is a training metric
            current_metrics = self.mae_dict.get(self.metrics_key, None)
            if not current_metrics:
                return

=======
            # self.mae_dict[self.metrics_key] # keys are the list of metrics listed in yaml under metrics_components
            current_metrics = self.mae_dict.get(self.metrics_key, None)
            if not current_metrics:
                return
>>>>>>> 76e33731
            if current_metrics < self.best_metrics:
                self.best_metrics = current_metrics
                self.best_epoch = self.iepoch

                self.best_model_saved_at_epoch = self.iepoch
                self.save_model(self.best_model_path, blocking=False)

                self.logger.info(f"! Best model {self.best_epoch:8d} {self.best_metrics:8.3f}")

            if (self.iepoch + 1) % self.log_epoch_freq == 0:
                self.save(blocking=False)

            if (
                self.save_checkpoint_freq > 0
                and (self.iepoch + 1) % self.save_checkpoint_freq == 0
            ):
                ckpt_path = self.output.generate_file(
                    f"ckpt{self.iepoch+1}.pth")
                self.save_model(ckpt_path, blocking=False)

    def save_model(self, path, blocking: bool = True):
        with atomic_write(path, blocking=blocking, binary=True) as write_to:
            torch.save(self.model.state_dict(), write_to)

    def init_log(self):
        if not self.is_master:
            return

        if self.iepoch > 0:
            self.logger.info("! Restarting training ...")
        else:
            self.logger.info("! Starting training ...")

    def final_log(self):
        if not self.is_master:
            return

        self.logger.info(f"! Stop training: {self.stop_arg}")
        wall = perf_counter() - self.wall
        self.cumulative_wall = wall + self.previous_cumulative_wall
        self.logger.info(f"Wall time: {wall}")
        self.logger.info(f"Cumulative wall time: {self.cumulative_wall}")

    def end_of_epoch_log(self):
        """
        log validation details at the end of each epoch
        """

        lr = self.optim.param_groups[0]["lr"]
        wall = perf_counter() - self.wall
        self.cumulative_wall = wall + self.previous_cumulative_wall
        self.mae_dict = dict(
            LR=lr,
            epoch=self.iepoch,
            wall=wall,
            cumulative_wall=self.cumulative_wall,
        )

        header = "epoch, wall, LR"

        categories = [TRAIN, VALIDATION] if self.iepoch > 0 else [VALIDATION]
        log_header = {}
        log_str = {}

        strings = ["Epoch", "wal", "LR"]
        mat_str = f"{self.iepoch:10d}, {wall:8.3f}, {lr:8.3g}"
        for cat in categories:
            log_header[cat] = "# "
            log_header[cat] += " ".join([f"{s:>8s}" for s in strings])
            log_str[cat] = f"{self.iepoch:10d} {wall:8.3f} {lr:8.3g}"

        for category in categories:

            met = self.metrics.flatten_metrics(
                metrics=self.metrics_dict[category],
                metrics_metadata=self.metrics_metadata,
            )

            # append details from loss
            for key, value in self.loss_dict[category].items():
                mat_str += f", {value:16.5g}"
                header += f",{category}_{key}"
                log_str[category] += f" {value:12.3g}"
                log_header[category] += f" {key:>12.12}"
                self.mae_dict[f"{category}_{key}"] = value

            # append details from metrics
            for key, value in met.items():
                mat_str += f", {value:12.3g}"
                header += f",{category}_{key}"
                log_str[category] += f" {value:12.3g}"
                log_header[category] += f" {key:>12.12}"
                self.mae_dict[f"{category}_{key}"] = value

        self.norm_dict = dict(Grad_norm=self.norms)

        if not self.is_master:
            return

        if self.iepoch == 0:
            self.init_epoch_logger.info(header)
            self.init_epoch_logger.info(mat_str)
        elif self.iepoch == 1:
            self.epoch_logger.info(header)

        if self.iepoch > 0:
            self.epoch_logger.info(mat_str)

        if self.iepoch > 0:
            self.logger.info("\n\n  Train      " + log_header[TRAIN])
            self.logger.info("! Train      " + log_str[TRAIN])
            self.logger.info("! Validation " + log_str[VALIDATION])
        else:
            self.logger.info("\n\n  Initialization     " +
                             log_header[VALIDATION])
            self.logger.info("! Initial Validation " + log_str[VALIDATION])

        wall = perf_counter() - self.wall
        self.logger.info(f"Wall time: {wall}")

    def __del__(self):

        if not self._initialized:
            return

        logger = self.logger
        for hdl in logger.handlers:
            hdl.flush()
            hdl.close()
        logger.handlers = []

        for i in range(len(logger.handlers)):
            logger.handlers.pop()

    def load_dataset(self, config: Config) -> None:
        dataset = dataset_from_config(config, prefix="dataset", loss=self.loss)
        logging.info(f"Successfully loaded the data set of type {dataset}...")
        try:
            validation_dataset = dataset_from_config(config, prefix="validation_dataset", loss=self.loss)
            logging.info(f"Successfully loaded the validation data set of type {validation_dataset}...")
        except KeyError:
            logging.warning("No validation dataset was provided. Using a subset of the train dataset as validation dataset.")
            validation_dataset = None

        # to be done before eventual validation_dataset = dataset
        if self.train_idcs is None or self.val_idcs is None:
            self.train_idcs, self.val_idcs = self.split_dataset(dataset, validation_dataset)

        # default behavior: if no val_dset then val_dset is train_dset
        if validation_dataset is None:
            validation_dataset = dataset

        assert len(self.n_train) == len(dataset.n_observations)
        assert len(self.n_val) == len(validation_dataset.n_observations)

        def index_dataset(dataset, indices):
            '''
            indexed_dataset: list of 1d-np.arrays containing idxs of each selected element inside each and every .npz
            '''
            indexed_dataset = []
            for data, idcs in zip(dataset.datasets, indices):
                if len(idcs) > 0:
                    if isinstance(dataset, InMemoryConcatDataset):
                        data = data.index_select(idcs)
                        indexed_dataset.append(data)
                    elif isinstance(dataset, LazyLoadingConcatDataset):
                        indexed_dataset.append(data[idcs].reshape(-1))

            if isinstance(dataset, InMemoryConcatDataset):
                return InMemoryConcatDataset(indexed_dataset)
            elif isinstance(dataset, LazyLoadingConcatDataset):
                dataset.set_lazy_dataset(indexed_dataset)
                return dataset

        self.dataset_train = index_dataset(dataset, self.train_idcs)
        self.dataset_val   = index_dataset(validation_dataset, self.val_idcs)

        self.logger.info(f"Training data structures: {len(self.dataset_train)} | Validation data structures: {len(self.dataset_val)}")
        if self.debug and isinstance(self.dataset_train, InMemoryConcatDataset):
            self.log_data_points(self.dataset_train, prefix='Training')
        if self.debug and isinstance(self.dataset_val, InMemoryConcatDataset):
            self.log_data_points(self.dataset_val, prefix='Validation')

    def split_dataset(
        self,
        train_dset, #dataset: Union[InMemoryConcatDataset, LazyLoadingConcatDataset],
        val_dset,   #validation_dataset: Union[InMemoryConcatDataset, LazyLoadingConcatDataset],
    ):
        '''
        This function ALWAYS creates train_dset and a val_dset stored inside trainer
        if val_dset not provided: 80/20 split of train set is performed

        dset.n_observations: list of ints i.e. list of num_of_obs present in npz
        self.n_val (and self.n_train): list of ints i.e. list of num_of_obs that have to be put in val_dset out of given npz
        '''

        val_dset_provided_in_yaml:bool = True if val_dset is not None else False

        def n_train_obs_for_each_npz():
            # returns: list of ints i.e. list of num_of_obs that have to be put in train_dset out of given npz

            def split_80_20(dataset):
                logging.warning("No 'n_train' nor 'n_valid' parameters were provided. Using default 80-20%")
                n_observations = np.array(dataset.n_observations)
                ones_mask = n_observations == 1
                n_observations[~ones_mask] = (0.8 * n_observations[~ones_mask]).astype(int)
                num_ones = np.sum(ones_mask)
                ones = np.copy(n_observations[ones_mask])
                ones[np.random.choice(num_ones, int(0.2*num_ones), replace=False)] = 0
                n_observations[ones_mask] = ones
                return n_observations.tolist()

            if self.n_train: return self.n_train # if already defined, return
            if val_dset_provided_in_yaml: return train_dset.n_observations # train can be itself since val is an indipendent dset (i.e. return all idxs of train)
            # build n_train as "complmement" of n_val: from each_train_npz[i] drop a self.n_val[i]:int observations out of it
            if self.n_val: return [n - val_i for n, val_i in zip(train_dset.n_observations, self.n_val)]
            return split_80_20(train_dset)

        def n_val_obs_for_each_npz():
            if self.n_val: return self.n_val
            if val_dset_provided_in_yaml: return val_dset.n_observations # val can be itself since it is an indipendent dset
            return [n - train_i for n, train_i in zip(train_dset.n_observations, self.n_train)]

        self.n_train = list(n_train_obs_for_each_npz())
        self.n_val   = list(n_val_obs_for_each_npz())

        def get_idxs_permuation(n_obs):
            '''
            example behaviour:
            torch.arange(12): tensor([ 0,  1,  2,  3,  4,  5,  6,  7,  8,  9, 10, 11])
            torch.randperm(12): tensor([ 5,  2,  1, 11,  7,  6, 10,  8,  4,  9,  3,  0])
            '''
            if self.train_val_split == "random": return torch.randperm(n_obs, generator=self.dataset_rng)
            elif self.train_val_split == "sequential": return torch.arange(n_obs)
            else: raise NotImplementedError(f"splitting mode {self.train_val_split} not implemented")

        val_idcs = []
        if val_dset_provided_in_yaml:
            # sampling observations from val_dset: sample from each npz the amount of obs requested
            for n_obs, n_val in zip(val_dset.n_observations, self.n_val):
                if n_val > n_obs: raise ValueError(f"Too little data for validation. Please reduce n_val. n_val: {n_val}, total: {n_obs}")
                idcs = get_idxs_permuation(n_obs)
                val_idcs.append(idcs[:n_val])

        train_idcs = []
        for _index, (n_obs, n_train) in enumerate(zip(train_dset.n_observations, self.n_train)):
            # sampling observations from train_dset: sample from each npz the amount of obs requested
            if n_train > n_obs: raise ValueError(f"Too little data for training. Please reduce n_train. n_train: {n_train}, total: {n_obs}")
            idcs = get_idxs_permuation(n_obs)
            train_idcs.append(idcs[: n_train])

            if not val_dset_provided_in_yaml:
                # sampling from train_dset also for val_dset
                assert len(self.n_train) == len(self.n_val)
                n_val = self.n_val[_index]
                if (n_train + n_val) > n_obs: raise ValueError(f"too little data for training and validation. please reduce n_train and n_val. n_train: {n_train} n_val: {n_val} total: {n_obs}")
                val_idcs.append(idcs[n_train: n_train + n_val])

        return train_idcs, val_idcs


    def init_dataloader(self, config, sampler=None, validation_sampler=None):
        # based on recommendations from
        # https://pytorch.org/tutorials/recipes/recipes/tuning_guide.html#enable-async-data-loading-and-augmentation
        dl_kwargs = dict(
            exclude_keys=self.exclude_keys,
            num_workers=self.dataloader_num_workers,
            # keep stuff around in memory
            persistent_workers=(self.dataloader_num_workers >
                                0 and self.max_epochs > 1),
            # PyTorch recommends this for GPU since it makes copies much faster
            pin_memory=(self.torch_device != torch.device("cpu")),
            # avoid getting stuck
            timeout=(config.get('dloader_timeout', 30)
                     if self.dataloader_num_workers > 0 else 0),
            # use the right randomness
            generator=self.dataset_rng,
        )

        self.dl_train = DataLoader(
            dataset=self.dataset_train,
            shuffle=(sampler is None) and self.shuffle,
            batch_size=self.batch_size,
            sampler=sampler,
            **dl_kwargs,
        )

        # validation, on the other hand, shouldn't shuffle
        # we still pass the generator just to be safe
        self.dl_val = DataLoader(
            dataset=self.dataset_val,
            batch_size=self.validation_batch_size,
            sampler=validation_sampler,
            **dl_kwargs,
        )

    def init_losses(self):
        for loss_func in self.loss.funcs.values():
            _init(loss_func, self.dataset_train, self.model)
        for loss_func in self.metrics.funcs.values():
            _init(loss_func, self.dataset_train, self.model)


class TrainerWandB(Trainer):
    """Trainer class that adds WandB features"""

    def init(self, **kwargs):
        super().init(**kwargs)

        if not self._initialized:
            return

        if not self.is_master:
            return

        # upload some new fields to wandb
        wandb.config.update({"num_weights": self.num_weights})

        if self.kwargs.get("wandb_watch", False):
            wandb_watch_kwargs = self.kwargs.get("wandb_watch_kwargs", {})
            if "log" not in wandb_watch_kwargs:
                wandb_watch_kwargs["log"] = None  # do not log sys info
            wandb.watch(self.model, self.loss, **wandb_watch_kwargs)

    def end_of_epoch_log(self):
        if not self.is_master:
            return

        Trainer.end_of_epoch_log(self)
        wandb.log(self.mae_dict)
        for k, v in self.norm_dict.items():
            for norm in v:
                wandb.log({k: norm})


class DistributedTrainer(Trainer):

    def __init__(self, rank: int, world_size: int, *args, **kwargs):
        kwargs["device"] = rank
        super().__init__(is_master=rank == 0, *args, **kwargs)
        self.rank = rank
        self.world_size = world_size

    def init(self, **kwargs):
        # Set the device for this process
        torch.cuda.set_device(self.rank)
        super().init(**kwargs)

    def init_dataloader(self, sampler=None, validation_sampler=None):
        sampler = DistributedSampler(
            self.dataset_train,
            num_replicas=self.world_size,
            rank=self.rank,
            shuffle=False, # since we are passing a sampler to the dataloader
        )

        validation_sampler = DistributedSampler(
            self.dataset_val,
            num_replicas=self.world_size,
            rank=self.rank,
            shuffle=False, # since we are passing a sampler to the dataloader
        )

        super().init_dataloader(sampler=sampler, validation_sampler=validation_sampler)

    def set_model(self, model):
        super().set_model(model)
        from torch.nn.parallel import DistributedDataParallel as DDP
        self.model = DDP(self.model, device_ids=[self.rank])


class DistributedTrainerWandB(TrainerWandB, DistributedTrainer):

    def init(self, **kwargs):
        super().init(self, **kwargs)<|MERGE_RESOLUTION|>--- conflicted
+++ resolved
@@ -1327,18 +1327,11 @@
             return
 
         with atomic_write_group():
-<<<<<<< HEAD
             # allow current_metrics to be None at first epoch in case tracked metric is a training metric
             current_metrics = self.mae_dict.get(self.metrics_key, None)
             if not current_metrics:
                 return
 
-=======
-            # self.mae_dict[self.metrics_key] # keys are the list of metrics listed in yaml under metrics_components
-            current_metrics = self.mae_dict.get(self.metrics_key, None)
-            if not current_metrics:
-                return
->>>>>>> 76e33731
             if current_metrics < self.best_metrics:
                 self.best_metrics = current_metrics
                 self.best_epoch = self.iepoch
