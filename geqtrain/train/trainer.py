""" Adapted from https://github.com/mir-group/nequip
"""

import inspect
import logging
import wandb
import contextlib
from copy import deepcopy
from os.path import isfile
from time import perf_counter
from typing import Callable, Optional, Union, Tuple, List, Dict
from pathlib import Path

import numpy as np
import torch

from torch.utils.data import ConcatDataset

from geqtrain.data import (
    DataLoader,
    AtomicData,
    AtomicDataDict,
    _EDGE_FIELDS,
)
from geqtrain.utils import (
    Output,
    Config,
    instantiate_from_cls_name,
    instantiate,
    save_file,
    load_file,
    load_callable,
    atomic_write,
    finish_all_writes,
    atomic_write_group,
    clean_cuda,
    gradfilter_ma,
    gradfilter_ema,
    ForwardHookHandler,
)
from geqtrain.model import model_from_config
from geqtrain.train.utils import find_matching_indices

from .loss import Loss, LossStat
from .metrics import Metrics
from ._key import ABBREV, LOSS_KEY, TRAIN, VALIDATION
from .early_stopping import EarlyStopping


def run_inference(
    model,
    data,
    device,
    already_computed_nodes = None,
    loss_func: Optional[Loss] = None,
    cm=contextlib.nullcontext(),
    mixed_precision: bool = False,
    keep_node_types: Optional[List[int]] = None,
    skip_chunking: bool = False,
    noise: Optional[float] = None,
    batch_max_atoms: int = 1000,
    ignore_chunk_keys: List[str] = [],
):
    precision = torch.autocast(device_type='cuda' if torch.cuda.is_available() else 'cpu', dtype=torch.bfloat16) if mixed_precision else contextlib.nullcontext()
    batch = AtomicData.to_AtomicDataDict(data.to(device)) # AtomicDataDict is the dstruct that is taken as input from each forward

    # - Remove edges of atoms whose result is NaN - #
    per_node_outputs_keys = []
    if loss_func is not None:
        for key in loss_func.coeffs:
            if hasattr(loss_func.funcs[key], "ignore_nan") and loss_func.funcs[key].ignore_nan:
                key_clean = loss_func.remove_suffix(key)
                if key_clean in batch and len(batch[key_clean]) == len(batch[AtomicDataDict.BATCH_KEY]):
                    val = batch[key_clean].reshape(len(batch[key_clean]), -1)
                    if keep_node_types is not None:
                        batch[key_clean][~torch.isin(batch[AtomicDataDict.NODE_TYPE_KEY].flatten(), keep_node_types)] = torch.nan

                    not_nan_edge_filter = torch.isin(batch[AtomicDataDict.EDGE_INDEX_KEY][0], torch.argwhere(torch.any(~torch.isnan(val), dim=1)).flatten())
                    batch[AtomicDataDict.EDGE_INDEX_KEY] = batch[AtomicDataDict.EDGE_INDEX_KEY][:, not_nan_edge_filter]
                    batch[AtomicDataDict.BATCH_KEY] = batch[AtomicDataDict.BATCH_KEY][batch[AtomicDataDict.EDGE_INDEX_KEY].unique()]
                    if AtomicDataDict.EDGE_CELL_SHIFT_KEY in batch:
                        batch[AtomicDataDict.EDGE_CELL_SHIFT_KEY] = batch[AtomicDataDict.EDGE_CELL_SHIFT_KEY][not_nan_edge_filter]
                    per_node_outputs_keys.append(key_clean)

    per_node_outputs_values = []
    for per_node_output_key in per_node_outputs_keys:
        if per_node_output_key in batch:
            per_node_outputs_values.append(batch.get(per_node_output_key))

    batch_index = batch[AtomicDataDict.EDGE_INDEX_KEY]
    num_batch_center_nodes = len(batch_index[0].unique())

    if skip_chunking:
        input_data = {
            k: v
            for k, v in batch.items()
            if k not in per_node_outputs_keys
        }
        batch_chunk = batch
        batch_chunk_center_nodes = batch_index[0].unique()
    else:
        input_data, batch_chunk, batch_chunk_center_nodes = prepare_chunked_input_data(
            already_computed_nodes=already_computed_nodes,
            batch=batch,
            data=data,
            per_node_outputs_keys=per_node_outputs_keys,
            per_node_outputs_values=per_node_outputs_values,
            batch_max_atoms=batch_max_atoms,
            ignore_chunk_keys=ignore_chunk_keys,
            device=device,
        )

    if input_data is None:
        return False

    if noise is not None:
        input_data[AtomicDataDict.NOISE] = noise * torch.randn_like(input_data[AtomicDataDict.POSITIONS_KEY])

    with cm, precision:
        out = model(input_data)
        del input_data
    
    return out, batch_chunk, batch_chunk_center_nodes, num_batch_center_nodes

def prepare_chunked_input_data(
    already_computed_nodes: Optional[torch.Tensor],
    batch: AtomicDataDict.Type,
    data: AtomicDataDict.Type,
    per_node_outputs_keys: List[str] = [],
    per_node_outputs_values: List[torch.Tensor] = [],
    batch_max_atoms: int = 1000,
    ignore_chunk_keys: List[str] = [],
    device = "cpu"
):
    # === Limit maximum batch size to avoid CUDA Out of Memory === #
    # === ---------------------------------------------------- === #
    # === ---------------------------------------------------- === #

    chunk = already_computed_nodes is not None
    batch_chunk = deepcopy(batch)
    batch_chunk_index = batch_chunk[AtomicDataDict.EDGE_INDEX_KEY]
    edge_fields_dict = {
        edge_field: batch[edge_field]
        for edge_field in _EDGE_FIELDS
        if edge_field in batch
    }

    if chunk:
        batch_chunk_index = batch_chunk_index[:, ~torch.isin(batch_chunk_index[0], already_computed_nodes)]
    batch_chunk_center_node_idcs = batch_chunk_index[0].unique()
    if len(batch_chunk_center_node_idcs) == 0:
        return None, None, None

    # = Iteratively remove edges from batch_chunk = #
    # = ----------------------------------------- = #

    offset = 0
    while len(batch_chunk_index.unique()) > batch_max_atoms:

        def get_node_center_idcs(batch_chunk_index: torch.Tensor, batch_max_atoms: int, offset: int):
            unique_set = set()

            for i, num in enumerate(batch_chunk_index[1]):
                unique_set.add(num.item())

                if len(unique_set) >= batch_max_atoms:
                    return batch_chunk_index[0, :i+1].unique()[:-offset]
            return batch_chunk_index[0].unique()[:-offset]

        def get_edge_filter(batch_chunk_index: torch.Tensor, offset: int):
            node_center_idcs = get_node_center_idcs(batch_chunk_index, batch_max_atoms, offset)
            edge_filter = torch.isin(batch_chunk_index[0], node_center_idcs)
            return edge_filter

        chunk = True
        offset += 1
        fltr = get_edge_filter(batch_chunk_index, offset)
        batch_chunk_index = batch_chunk_index[:, fltr]
        for k, v in edge_fields_dict.items():
            edge_fields_dict[k] = v[fltr]

    # = ----------------------------------------- = #

    if chunk:
        batch_chunk[AtomicDataDict.EDGE_INDEX_KEY] = batch_chunk_index
        batch_chunk[AtomicDataDict.BATCH_KEY] = data[AtomicDataDict.BATCH_KEY][batch_chunk_index.unique()]
        for k, v in edge_fields_dict.items():
            batch[k] = v
        if AtomicDataDict.EDGE_CELL_SHIFT_KEY in batch:
                    batch[AtomicDataDict.EDGE_CELL_SHIFT_KEY] = batch[AtomicDataDict.EDGE_CELL_SHIFT_KEY][batch_chunk_index.unique()]
        for per_node_output_key, per_node_outputs_value in zip(per_node_outputs_keys, per_node_outputs_values):
            chunk_per_node_outputs_value = per_node_outputs_value.clone()
            mask = torch.ones_like(chunk_per_node_outputs_value, dtype=torch.bool)
            mask[batch_chunk_index[0].unique()] = False
            chunk_per_node_outputs_value[mask] = torch.nan
            batch_chunk[per_node_output_key] = chunk_per_node_outputs_value

    # === ---------------------------------------------------- === #
    # === ---------------------------------------------------- === #

    if hasattr(data, "__slices__"):
        for slices_key, slices in data.__slices__.items():
            batch_chunk[f"{slices_key}_slices"] = torch.tensor(slices, dtype=int)
    batch_chunk["ptr"] = torch.nn.functional.pad(torch.bincount(batch_chunk.get(AtomicDataDict.BATCH_KEY)).flip(dims=[0]), (0, 1), mode='constant').flip(dims=[0])

    edge_index = batch_chunk[AtomicDataDict.EDGE_INDEX_KEY]
    node_index = edge_index.unique(sorted=True)

    for key in batch_chunk.keys():
        if key in [
            AtomicDataDict.BATCH_KEY,
            AtomicDataDict.EDGE_INDEX_KEY,
        ] + ignore_chunk_keys:
            continue
        dim = np.argwhere(np.array(batch_chunk[key].size()) == len(data[AtomicDataDict.BATCH_KEY])).flatten()
        if len(dim) == 1:
            if dim[0] == 0:
                batch_chunk[key] = batch_chunk[key][node_index]
            elif dim[0] == 1:
                batch_chunk[key] = batch_chunk[key][:, node_index]
            elif dim[0] == 2:
                batch_chunk[key] = batch_chunk[key][:, :, node_index]
            else:
                raise Exception('Dimension not implemented')

    last_idx = -1
    updated_edge_index = edge_index.clone()
    for idx in node_index:
        if idx > last_idx + 1:
            updated_edge_index[edge_index >= idx] -= idx - last_idx - 1
        last_idx = idx
    batch_chunk[AtomicDataDict.EDGE_INDEX_KEY] = updated_edge_index
    batch_chunk_center_nodes = edge_index[0].unique()

    del edge_index
    del node_index

    input_data = {
        k: v.to(device)
        for k, v in batch_chunk.items()
        if k not in per_node_outputs_keys
    }

    return input_data, batch_chunk, batch_chunk_center_nodes

class Trainer:
    """Customizable class used to train a model to minimise a set of loss functions.

    Args:
        model: PyTorch model

        seed (int): random seed number
        dataset_seed (int): random seed for dataset operations

        loss_coeffs (dict): dictionary to store coefficient and loss functions

        max_epochs (int): maximum number of epochs

        learning_rate (float): initial learning rate
        lr_scheduler_name (str): scheduler name
        lr_scheduler_kwargs (dict): parameters to initialize the scheduler

        optimizer_name (str): name for optimizer
        optim_kwargs (dict): parameters to initialize the optimizer

        batch_size (int): size of each batch
        validation_batch_size (int): batch size for evaluating the model for validation
        shuffle (bool): parameters for dataloader
        n_train (int): # of frames for training
        n_val (int): # of frames for validation
        exclude_keys (list):  fields from dataset to ignore.
        dataloader_num_workers (int): `num_workers` for the `DataLoader`s
        train_idcs (optional, list):  list of frames to use for training
        val_idcs (list):  list of frames to use for validation
        train_val_split (str):  "random" or "sequential"

        init_callbacks (list): list of callback function at the begining of the training
        end_of_epoch_callbacks (list): list of callback functions at the end of each epoch
        end_of_batch_callbacks (list): list of callback functions at the end of each batch
        end_of_train_callbacks (list): list of callback functions between traing/validation
        final_callbacks (list): list of callback functions at the end of the training

        log_batch_freq (int): frequency to log at the end of a batch
        log_epoch_freq (int): frequency to save at the end of an epoch
        save_checkpoint_freq (int): frequency to save the intermediate checkpoint. no saving when the value is not positive.

        verbose (str): verbosity level, i.e. "INFO", "WARNING", "DEBUG". case insensitive

    Additional Attributes:

        init_keys (list): list of parameters needed to reconstruct this instance
        dl_train (DataLoader): training data
        dl_val (DataLoader): test data
        iepoch (int): # of epoches ran
        stop_arg (str): reason why the training stops
        batch_mae (float): the mae of the latest batch
        mae_dict (dict): all loss, mae of the latest validation
        best_metrics (float): current best validation mae
        best_epoch (float): current best epoch
        best_model_path (str): path to save the best model
        last_model_path (str): path to save the latest model
        trainer_save_path (str): path to save the trainer.
             Default is trainer.(date).pth at the current folder


    The pseudocode of the workflow and location of the callback functions

    ```
    init():
        initialize optimizer, schduler and loss function

    train():
       init model
       init_callbacks
       while (not stop):
            training batches
                end_of_batch_callbacks
            end_of_train_callbacks
            validation_batches
            end_of_epoch_callbacks
       final_callbacks
    ```
    """

    stop_keys = ["max_epochs", "early_stopping", "early_stopping_kwargs"]
    object_keys = ["lr_sched", "optim", "early_stopping_conds"]
    lr_scheduler_module = torch.optim.lr_scheduler
    optim_module = torch.optim

    def __init__(
        self,
        model,
        model_builders: Optional[list] = [],
        model_requires_grads: bool = False,
        device: str = "cuda" if torch.cuda.is_available() else "cpu",
        seed: Optional[int] = None,
        dataset_seed: Optional[int] = None,
        noise: Optional[float] = None,
        loss_coeffs: Union[dict, str] = None,
        train_on_keys: Optional[List[str]] = None,
        type_names: Optional[List[str]] = None,
        keep_type_names: Optional[List[str]] = None,
        keep_node_types: Optional[List[int]] = None,
        metrics_components: Optional[Union[dict, str]] = None,
        metrics_key: str = f"{VALIDATION}_" + ABBREV.get(LOSS_KEY, LOSS_KEY),
        early_stopping_conds: Optional[EarlyStopping] = None,
        early_stopping: Optional[Callable] = None,
        early_stopping_kwargs: Optional[dict] = None,
        max_epochs: int = 10000,
        learning_rate: float = 1e-2,
        lr_scheduler_name: str = "none",
        lr_scheduler_kwargs: Optional[dict] = None,
        optimizer_name: str = "Adam",
        optimizer_kwargs: Optional[dict] = None,
        max_gradient_norm: float = float("inf"),
        prod_for = 1,
        prod_every = 0,
        exclude_keys: list = [],
        batch_size: int = 5,
        validation_batch_size: int = 5,
        shuffle: bool = True,
        n_train: Optional[Union[List[int], int]] = None,
        n_val: Optional[Union[List[int], int]] = None,
        dataloader_num_workers: int = 0,
        train_idcs: Optional[Union[List, List[List]]] = None,
        val_idcs: Optional[Union[List, List[List]]] = None,
        train_val_split: str = "random",
        skip_chunking: bool = False,
        batch_max_atoms: int = 1000,
        ignore_chunk_keys: List[str] = [],
        init_callbacks: List = [],
        end_of_epoch_callbacks: List = [],
        end_of_batch_callbacks: List = [],
        end_of_train_callbacks: List = [],
        final_callbacks: List = [],
        log_batch_freq: int = 1,
        log_epoch_freq: int = 1,
        save_checkpoint_freq: int = -1,
        report_init_validation: bool = True,
        verbose="INFO",
        sanitize_gradients: bool = False,
        target_names: List = None,
        mixed_precision: bool = False,
        hooks: Dict = {},
        use_grokfast: bool = False,
        **kwargs,
    ):

        self.is_wandb_trainer = isinstance(self, TrainerWandB)

        # --- setup init flag to false, it will be set to true when both model and dset will be !None
        self._initialized = False
        self.cumulative_wall = 0
        logging.debug("* Initialize Trainer")

        # set model (default None)
        self.model = model

        # --- write all self.init_keys in self AND in _local_kwargs
        _local_kwargs = {}
        for key in self.init_keys:
            setattr(self, key, locals()[key])
            _local_kwargs[key] = locals()[key]

        # --- loss/logger printing info
        self.type_names = self.type_names or []
        self.target_names = self.target_names or []

        self.metrics_metadata = {
            'type_names'   : self.type_names,
            'target_names' : self.target_names,
        }

        # --- get I/O handler
        output = Output.get_output(dict(**_local_kwargs, **kwargs))
        self.output = output

        self.logfile = output.open_logfile("log", propagate=True)
        self.epoch_log = output.open_logfile("metrics_epoch.csv", propagate=False)
        self.init_epoch_log = output.open_logfile("metrics_initialization.csv", propagate=False)
        self.batch_log = {
            TRAIN: output.open_logfile(f"metrics_batch_{ABBREV[TRAIN]}.csv", propagate=False),
            VALIDATION: output.open_logfile(f"metrics_batch_{ABBREV[VALIDATION]}.csv", propagate=False),
        }

        # add filenames if not defined
        self.best_model_path   = output.generate_file("best_model.pth")
        self.last_model_path   = output.generate_file("last_model.pth")
        self.trainer_save_path = output.generate_file("trainer.pth")
        self.config_path       = self.output.generate_file("config.yaml")

        # --- handle randomness
        if seed is not None:
            torch.manual_seed(seed)
            np.random.seed(seed)
            torch.backends.cudnn.deterministic = True
            torch.backends.cudnn.benchmark = False
            torch.backends.cudnn.enabled = False
            torch.cuda.manual_seed(seed)
            torch.cuda.manual_seed_all(seed)

        self.dataset_rng = torch.Generator()
        if dataset_seed is not None:
            self.dataset_rng.manual_seed(dataset_seed)

        self.logger.info(f"Torch device: {self.device}")
        self.torch_device = torch.device(self.device)

        # --- filter node target to train on based on node type or type name
        if self.keep_type_names is not None:
            self.keep_node_types = find_matching_indices(self.type_names, self.keep_type_names)
        if self.keep_node_types is not None:
            self.keep_node_types = torch.tensor(self.keep_node_types, device=self.torch_device)

        # --- sort out all the other parameters
        # for samplers, optimizer and scheduler
        self.kwargs = deepcopy(kwargs)
        self.optimizer_kwargs = deepcopy(optimizer_kwargs)
        self.lr_scheduler_kwargs = deepcopy(lr_scheduler_kwargs)
        self.early_stopping_kwargs = deepcopy(early_stopping_kwargs)
        self.early_stopping_conds = None

        # --- initialize training states
        self.best_metrics = float("inf")
        self.best_epoch = 0
        self.iepoch = -1 if self.report_init_validation else 0

        # --- setup losses
        self.loss, _ = instantiate(
            builder=Loss,
            prefix="loss", # look in yaml for all things that begin with "loss_*"
            positional_args=dict(coeffs=self.loss_coeffs), # looks for "loss_coeffs" key in yaml, u can have many
            # and from these it creates loss funcs
            all_args=self.kwargs, # self.kwargs are all the things in yaml...
        )
        self.loss_stat = LossStat(self.loss)

        self.train_on_keys = self.loss.keys
        if train_on_keys is not None:
            if set(train_on_keys) != set(self.train_on_keys):
                logging.info("Different training keys found.")

        # --- initialize n_train and n_val

        self.n_train = n_train if isinstance(n_train, list) or n_train is None else [n_train]
        self.n_val   = n_val   if isinstance(n_val,   list) or n_val   is None else [n_val]

        # --- load all callbacks
        self._init_callbacks         = [load_callable(callback) for callback in init_callbacks]
        self._end_of_epoch_callbacks = [load_callable(callback) for callback in end_of_epoch_callbacks]
        end_of_batch_callbacks.append(load_callable(clean_cuda))
        self._end_of_batch_callbacks = [load_callable(callback) for callback in end_of_batch_callbacks]
        self._end_of_train_callbacks = [load_callable(callback) for callback in end_of_train_callbacks]
        self._final_callbacks        = [load_callable(callback) for callback in final_callbacks]

        self.init() # initializes model, optimizer, scheduler, early stopping

    def init_objects(self):
        '''
        Initializes:
        - optimizer
        - scheduler
        - early stopping conditions
        '''

        # set up correctly wd
        # get all params that require grad

        param_dict = {name:param for name, param in self.model.named_parameters() if param.requires_grad}

        # split them according to their shape (which implies wheter to apply wd on them or not)

        params_to_be_decayed = [p for p in param_dict.values() if p.dim()>=2]
        params_NOT_to_be_decayed = [p for p in param_dict.values() if p.dim()<2]
        optim_groups = [
            {'params': params_to_be_decayed, 'weight_decay': self.kwargs['optimizer_params']['weight_decay']},
            {'params': params_NOT_to_be_decayed, 'weight_decay': 0.0},
        ]

        # initialize optimizer

        self.optim, self.optimizer_kwargs = instantiate_from_cls_name(
            module=torch.optim,
            class_name=self.optimizer_name,
            prefix="optimizer",
            positional_args=dict(params=optim_groups, lr=self.learning_rate),
            all_args=self.kwargs,
            optional_args=self.optimizer_kwargs,
        )
        self.grads = None

        # initialize scheduler
        assert (
            self.lr_scheduler_name
            in ["CosineAnnealingWarmRestarts", "ReduceLROnPlateau", "none"]
        ) or (
            (len(self.end_of_epoch_callbacks) + len(self.end_of_batch_callbacks)) > 0
        ), f"{self.lr_scheduler_name} cannot be used unless callback functions are defined"
        self.lr_sched = None
        self.lr_scheduler_kwargs = {}
        if self.lr_scheduler_name != "none":
            self.lr_sched, self.lr_scheduler_kwargs = instantiate_from_cls_name(
                module=torch.optim.lr_scheduler,
                class_name=self.lr_scheduler_name,
                prefix="lr_scheduler",
                positional_args=dict(optimizer=self.optim),
                optional_args=self.lr_scheduler_kwargs,
                all_args=self.kwargs,
            )

        # initialize early stopping conditions
        key_mapping, kwargs = instantiate(
            EarlyStopping,
            prefix="early_stopping",
            optional_args=self.early_stopping_kwargs,
            all_args=self.kwargs,
            return_args_only=True,
        )
        n_args = 0
        for key, item in kwargs.items():
            # prepend VALIDATION string if k is not with
            if isinstance(item, dict):
                new_dict = {}
                for k, v in item.items():
                    if (
                        k.lower().startswith(VALIDATION)
                        or k.lower().startswith(TRAIN)
                        or k.lower() in ["lr", "wall", "cumulative_wall"]
                    ):
                        new_dict[k] = item[k]
                    else:
                        new_dict[f"{VALIDATION}_{k}"] = item[k]
                kwargs[key] = new_dict
                n_args += len(new_dict)
        self.early_stopping_conds = EarlyStopping(**kwargs) if n_args > 0 else None

        if hasattr(self.model, "irreps_out"):
            for key in self.train_on_keys:
                if self.loss.remove_suffix(key) not in self.model.irreps_out:
                    raise RuntimeError(
                        f"Loss function include fields {self.loss.remove_suffix(key)} that are not predicted by the model {self.model.irreps_out}"
                    )

    @property
    def init_keys(self):
        '''
        return init_keys (list): list of parameters needed to reconstruct this instance
        '''
        return [
            key
            for key in list(inspect.signature(Trainer.__init__).parameters.keys())
            if key not in (["self", "kwargs", "model"] + Trainer.object_keys)
        ]

    @property
    def params(self):
        '''
        returns self.as_dict
        '''
        return self.as_dict(state_dict=False, training_progress=False, kwargs=False)

    @property
    def dataset_params(self):
        return self.dataset_train.datasets[0].config

    def update_kwargs(self, config):
        self.kwargs.update(
            {key: value for key, value in config.items() if key not in self.init_keys}
        )

    @property
    def logger(self):
        return logging.getLogger(self.logfile)

    @property
    def epoch_logger(self):
        return logging.getLogger(self.epoch_log)

    @property
    def init_epoch_logger(self):
        return logging.getLogger(self.init_epoch_log)

    def as_dict(
        self,
        state_dict: bool = False,
        training_progress: bool = False,
        kwargs: bool = True,
    ):
        """convert instance to a dictionary
        Args:

        state_dict (bool): if True, the state_dicts of the optimizer and lr scheduler will be included
        """

        dictionary = {}

        for key in self.init_keys:
            dictionary[key] = getattr(self, key, None)

        if kwargs:
            dictionary.update(getattr(self, "kwargs", {}))

        if state_dict:
            dictionary["state_dict"] = {}
            for key in self.object_keys:
                item = getattr(self, key, None)
                if item is not None:
                    dictionary["state_dict"][key] = item.state_dict()
            dictionary["state_dict"]["rng_state"] = torch.get_rng_state()
            dictionary["state_dict"]["dataset_rng_state"] = self.dataset_rng.get_state()
            if torch.cuda.is_available():
                dictionary["state_dict"]["cuda_rng_state"] = torch.cuda.get_rng_state(
                    device=self.torch_device
                )
            dictionary["state_dict"]["cumulative_wall"] = self.cumulative_wall

        if training_progress:
            dictionary["progress"] = {}
            for key in ["iepoch", "best_epoch"]:
                dictionary["progress"][key] = self.__dict__.get(key, -1)
            dictionary["progress"]["best_metrics"] = self.__dict__.get(
                "best_metrics", float("inf")
            )
            dictionary["progress"]["stop_arg"] = self.__dict__.get("stop_arg", None)

            # TODO: these might not both be available, str defined, but no weights
            dictionary["progress"]["best_model_path"] = self.best_model_path
            dictionary["progress"]["last_model_path"] = self.last_model_path
            dictionary["progress"]["trainer_save_path"] = self.trainer_save_path
            if hasattr(self, "config_save_path"):
                dictionary["progress"]["config_save_path"] = self.config_save_path

        return dictionary

    def save(self, filename: Optional[str] = None, format=None, blocking: bool = True):
        """save the file as filename

        Args:

        filename (str): name of the file
        format (str): format of the file. yaml and json format will not save the weights.
        """

        if filename is None:
            filename = self.trainer_save_path

        logger = self.logger

        state_dict = (
            True
            if format == "torch"
            or filename.endswith(".pth")
            or filename.endswith(".pt")
            else False
        )

        filename = save_file(
            item=self.as_dict(state_dict=state_dict, training_progress=True),
            supported_formats=dict(torch=["pth", "pt"], yaml=["yaml"], json=["json"]),
            filename=filename,
            enforced_format=format,
            blocking=blocking,
        )
        logger.debug(f"Saved trainer to {filename}")

        self.save_model(self.last_model_path, blocking=blocking)
        logger.debug(f"Saved last model to to {self.last_model_path}")

        return filename

    @classmethod
    def from_file(
        cls, filename: str, format: Optional[str] = None, append: Optional[bool] = None
    ):
        """load a model from file

        Args:

        filename (str): name of the file
        append (bool): if True, append the old model files and append the same logfile
        """

        dictionary = load_file(
            supported_formats=dict(torch=["pth", "pt"], yaml=["yaml"], json=["json"]),
            filename=filename,
            enforced_format=format,
        )
        return cls.from_dict(dictionary, append)

    @classmethod
    def from_dict(cls, dictionary, append: Optional[bool] = None):
        """load model from dictionary

        Args:

        dictionary (dict):
        append (bool): if True, append the old model files and append the same logfile
        """

        dictionary = deepcopy(dictionary)

        # update the restart and append option
        if append is not None:
            dictionary["append"] = append

        model = None
        iepoch = -1
        if "model" in dictionary:
            model = dictionary.pop("model")
        elif "progress" in dictionary:
            progress = dictionary["progress"]

            # load the model from file
            if dictionary.get("fine_tune"):
                if isfile(progress["best_model_path"]):
                    load_path = Path(progress["best_model_path"])
                else:
                    raise AttributeError("model weights & bias are not saved")
            else:
                iepoch = progress["iepoch"]
                if isfile(progress["last_model_path"]):
                    load_path = Path(progress["last_model_path"])
                else:
                    raise AttributeError("model weights & bias are not saved")

            model, _ = cls.load_model_from_training_session(
                traindir=load_path.parent,
                model_name=load_path.name,
                config_dictionary=dictionary,
            )
            logging.debug(f"Reload the model from {load_path}")

            dictionary.pop("progress")

        state_dict = dictionary.pop("state_dict", None)

        trainer = cls(model=model, **dictionary)

        if state_dict is not None and trainer.model is not None and not dictionary.get("fine_tune"):
            logging.debug("Reload optimizer and scheduler states")
            for key in cls.object_keys:
                item = getattr(trainer, key, None)
                if item is not None:
                    item.load_state_dict(state_dict[key])
            trainer._initialized = True
            trainer.cumulative_wall = state_dict["cumulative_wall"]

            torch.set_rng_state(state_dict["rng_state"])
            trainer.dataset_rng.set_state(state_dict["dataset_rng_state"])
            if torch.cuda.is_available():
                torch.cuda.set_rng_state(state_dict["cuda_rng_state"])

        if "progress" in dictionary:
            trainer.best_metrics = progress["best_metrics"]
            trainer.best_epoch = progress["best_epoch"]
            stop_arg = progress.pop("stop_arg", None)
        else:
            trainer.best_metrics = float("inf")
            trainer.best_epoch = 0
            stop_arg = None
        trainer.iepoch = iepoch

        # final sanity check
        if trainer.stop_cond:
            raise RuntimeError(
                f"The previous run has properly stopped with {stop_arg}."
                "Please either increase the max_epoch or change early stop criteria"
            )

        return trainer

    @staticmethod
    def load_model_from_training_session(
        traindir,
        model_name="best_model.pth",
        device="cpu",
        config_dictionary: Optional[dict] = None,
    ) -> Tuple[torch.nn.Module, Config]:
        traindir = str(traindir)
        model_name = str(model_name)

        if config_dictionary is not None:
            config = Config.from_dict(config_dictionary)
        else:
            config = Config.from_file(traindir + "/config.yaml")

        model: torch.nn.Module = model_from_config(
            config=config,
            initialize=False,
        )
        if model is not None:  # TODO: why would it be?
            # TODO: this is not exactly equivalent to building with
            # this set as default dtype... does it matter?
            model.to(
                device=torch.device(device),
                dtype=torch.get_default_dtype(),
            )
            model_state_dict = torch.load(
                traindir + "/" + model_name, map_location=device
            )
            model.load_state_dict(model_state_dict)

        return model, config

    def init(self):
        """initialize optimizer"""
        if self.model is None:
            return

        self.model.to(self.torch_device)
        self.num_weights = sum(p.numel() for p in self.model.parameters())
        self.logger.info(f"Number of weights: {self.num_weights}")
        self.logger.info(f"Number of trainable weights: {sum(p.numel() for p in self.model.parameters() if p.requires_grad)}")
        self.init_objects()
        self._initialized = True
        self.cumulative_wall = 0

    def init_metrics(self):
        if self.metrics_components is None:
            self.metrics_components = []
            for key, func in self.loss.funcs.items():
                params = {
                    "PerSpecies": type(func).__name__.lower().startswith("perspecies"),
                }
                self.metrics_components.append((key, "mae", params))
                self.metrics_components.append((key, "rmse", params))

        self.metrics, _ = instantiate(
            builder=Metrics,
            prefix="metrics",
            positional_args=dict(components=self.metrics_components),
            all_args=self.kwargs,
        )

        if not (
            self.metrics_key.lower().startswith(VALIDATION)
            or self.metrics_key.lower().startswith(TRAIN)
        ):
            raise RuntimeError(
                f"metrics_key should start with either {VALIDATION} or {TRAIN}"
            )
        if self.report_init_validation and self.metrics_key.lower().startswith(TRAIN):
            raise RuntimeError(
                f"metrics_key may not start with {TRAIN} when report_init_validation=True"
            )

    def train(self):

        """Training"""
        if getattr(self, "dl_train", None) is None:
            raise RuntimeError("You must call `set_dataset()` before calling `train()`")
        if not self._initialized:
            self.init()

        for callback in self._init_callbacks:
            callback(self)

        self.init_log()
        self.wall = perf_counter()
        self.previous_cumulative_wall = self.cumulative_wall

        with atomic_write_group():
            if self.iepoch == -1:
                self.save()

        self.init_metrics()

        hooks_handler = ForwardHookHandler(self, self.hooks)

        # actual train loop
        while not self.stop_cond:

            self.epoch_step()
            self.end_of_epoch_save()

        for callback in self._final_callbacks:
            callback(self)

        self.final_log()

        hooks_handler.deregister_hooks()

        self.save()
        finish_all_writes()

<<<<<<< HEAD
    @classmethod
    def prepare_chunked_input_data(
        cls,
        already_computed_nodes: Optional[torch.Tensor],
        batch: AtomicDataDict.Type,
        data: AtomicDataDict.Type,
        per_node_outputs_keys: List[str] = [],
        per_node_outputs_values: List[torch.Tensor] = [],
        batch_max_atoms: int = 1000,
        ignore_chunk_keys: List[str] = [],
        device = "cpu"
    ):
        # === Limit maximum batch size to avoid CUDA Out of Memory === #
        # === ---------------------------------------------------- === #
        # === ---------------------------------------------------- === #

        chunk = already_computed_nodes is not None
        batch_chunk = deepcopy(batch)
        batch_chunk_index = batch_chunk[AtomicDataDict.EDGE_INDEX_KEY]
        edge_fields_dict = {
            edge_field: batch[edge_field]
            for edge_field in _EDGE_FIELDS
            if edge_field in batch
        }

        if chunk:
            batch_chunk_index = batch_chunk_index[:, ~torch.isin(batch_chunk_index[0], already_computed_nodes)]
        batch_chunk_center_node_idcs = batch_chunk_index[0].unique()
        if len(batch_chunk_center_node_idcs) == 0:
            return None, None, None

        # = Iteratively remove edges from batch_chunk = #
        # = ----------------------------------------- = #

        offset = 0
        while len(batch_chunk_index.unique()) > batch_max_atoms:

            def get_node_center_idcs(batch_chunk_index: torch.Tensor, batch_max_atoms: int, offset: int):
                unique_set = set()

                for i, num in enumerate(batch_chunk_index[1]):
                    unique_set.add(num.item())

                    if len(unique_set) >= batch_max_atoms:
                        return batch_chunk_index[0, :i+1].unique()[:-offset]
                return batch_chunk_index[0].unique()[:-offset]

            def get_edge_filter(batch_chunk_index: torch.Tensor, offset: int):
                node_center_idcs = get_node_center_idcs(batch_chunk_index, batch_max_atoms, offset)
                edge_filter = torch.isin(batch_chunk_index[0], node_center_idcs)
                return edge_filter

            chunk = True
            offset += 1
            fltr = get_edge_filter(batch_chunk_index, offset)
            batch_chunk_index = batch_chunk_index[:, fltr]
            for k, v in edge_fields_dict.items():
                edge_fields_dict[k] = v[fltr]

        # = ----------------------------------------- = #

        if chunk:
            batch_chunk[AtomicDataDict.EDGE_INDEX_KEY] = batch_chunk_index
            batch_chunk[AtomicDataDict.BATCH_KEY] = data[AtomicDataDict.BATCH_KEY][batch_chunk_index.unique()]
            for k, v in edge_fields_dict.items():
                batch[k] = v
            if AtomicDataDict.EDGE_CELL_SHIFT_KEY in batch:
                        batch[AtomicDataDict.EDGE_CELL_SHIFT_KEY] = batch[AtomicDataDict.EDGE_CELL_SHIFT_KEY][batch_chunk_index.unique()]
            for per_node_output_key, per_node_outputs_value in zip(per_node_outputs_keys, per_node_outputs_values):
                chunk_per_node_outputs_value = per_node_outputs_value.clone()
                mask = torch.ones_like(chunk_per_node_outputs_value, dtype=torch.bool)
                mask[batch_chunk_index[0].unique()] = False
                chunk_per_node_outputs_value[mask] = torch.nan
                batch_chunk[per_node_output_key] = chunk_per_node_outputs_value

        # === ---------------------------------------------------- === #
        # === ---------------------------------------------------- === #

        if hasattr(data, "__slices__"):
            for slices_key, slices in data.__slices__.items():
                batch_chunk[f"{slices_key}_slices"] = torch.tensor(slices, dtype=int)
        batch_chunk["ptr"] = torch.nn.functional.pad(torch.bincount(batch_chunk.get(AtomicDataDict.BATCH_KEY)).flip(dims=[0]), (0, 1), mode='constant').flip(dims=[0])

        edge_index = batch_chunk[AtomicDataDict.EDGE_INDEX_KEY]
        node_index = edge_index.unique(sorted=True)

        for key in batch_chunk.keys():
            if key in [
                AtomicDataDict.BATCH_KEY,
                AtomicDataDict.EDGE_INDEX_KEY,
            ] + ignore_chunk_keys:
                continue
            dim = np.argwhere(np.array(batch_chunk[key].size()) == len(data[AtomicDataDict.BATCH_KEY])).flatten()
            if len(dim) == 1:
                if dim[0] == 0:
                    batch_chunk[key] = batch_chunk[key][node_index]
                elif dim[0] == 1:
                    batch_chunk[key] = batch_chunk[key][:, node_index]
                elif dim[0] == 2:
                    batch_chunk[key] = batch_chunk[key][:, :, node_index]
                else:
                    raise Exception('Dimension not implemented')

        last_idx = -1
        updated_edge_index = edge_index.clone()
        for idx in node_index:
            if idx > last_idx + 1:
                updated_edge_index[edge_index >= idx] -= idx - last_idx - 1
            last_idx = idx
        batch_chunk[AtomicDataDict.EDGE_INDEX_KEY] = updated_edge_index
        batch_chunk_center_nodes = edge_index[0].unique()

        del edge_index
        del node_index

        input_data = {
            k: v.to(device)
            for k, v in batch_chunk.items()
            if k not in per_node_outputs_keys
        }

        return input_data, batch_chunk, batch_chunk_center_nodes

    def model_forward(self, input_data, batch_chunk):
        out = self.model(input_data)
        del input_data
        loss, loss_contrib = self.loss(pred=out, ref=batch_chunk)
        return out, loss, loss_contrib

    def remove_node_centers_for_NaN_targets(self, batch):
        # - Remove edges of atoms whose result is NaN - #
        per_node_outputs_keys = []
        for key in self.loss.coeffs:
            if hasattr(self.loss.funcs[key], "ignore_nan") and self.loss.funcs[key].ignore_nan:
                key_clean = self.loss.remove_suffix(key)
                if key_clean in batch and len(batch[key_clean]) == len(batch[AtomicDataDict.BATCH_KEY]):
                    val = batch[key_clean].reshape(len(batch[key_clean]), -1)
                    if self.keep_node_types is not None:
                        batch[key_clean][~torch.isin(batch[AtomicDataDict.NODE_TYPE_KEY].flatten(), self.keep_node_types)] = torch.nan

                    not_nan_edge_filter = torch.isin(batch[AtomicDataDict.EDGE_INDEX_KEY][0], torch.argwhere(torch.any(~torch.isnan(val), dim=1)).flatten())
                    batch[AtomicDataDict.EDGE_INDEX_KEY] = batch[AtomicDataDict.EDGE_INDEX_KEY][:, not_nan_edge_filter]
                    batch[AtomicDataDict.BATCH_KEY] = batch[AtomicDataDict.BATCH_KEY][batch[AtomicDataDict.EDGE_INDEX_KEY].unique()]
                    if AtomicDataDict.EDGE_CELL_SHIFT_KEY in batch:
                        batch[AtomicDataDict.EDGE_CELL_SHIFT_KEY] = batch[AtomicDataDict.EDGE_CELL_SHIFT_KEY][not_nan_edge_filter]
                    per_node_outputs_keys.append(key_clean)

        per_node_outputs_values = []
        for per_node_output_key in per_node_outputs_keys:
            if per_node_output_key in batch:
                per_node_outputs_values.append(batch.get(per_node_output_key))

        return batch, per_node_outputs_keys, per_node_outputs_values

    def get_cm(self, validation):
        if self.model_requires_grads or not validation:
            return contextlib.nullcontext()
        return torch.no_grad()

    def batch_step(self, data, validation=False):

        self.optim.zero_grad(set_to_none=True)

        cm = self.get_cm(validation)
        precision = torch.autocast(device_type='cuda' if torch.cuda.is_available() else 'cpu', dtype=torch.bfloat16) if self.mixed_precision else contextlib.nullcontext()

        if validation:
            self.model.eval()
        else:
            self.model.train()

        # AtomicDataDict: dict taken as input from *all* frwds
        batch = AtomicData.to_AtomicDataDict(data.to(self.torch_device))
        batch, per_node_outputs_keys, per_node_outputs_values = self.remove_node_centers_for_NaN_targets(batch)
        batch_index = batch[AtomicDataDict.EDGE_INDEX_KEY]
        num_batch_center_nodes = len(batch_index[0].unique())
=======
    def batch_step(self, data, validation=False):

        # no need to have gradients from old steps taking up memory
        self.optim.zero_grad(set_to_none=True)

        cm = contextlib.nullcontext()
        if validation:
            self.model.eval()
            if not self.model_requires_grads:
                cm = torch.no_grad()
        else:
            self.model.train()
        
>>>>>>> a5390a0a
        already_computed_nodes = None
        while True:

            out, ref_data, batch_chunk_center_nodes, num_batch_center_nodes = run_inference(
                model=self.model,
                data=data,
                device=self.torch_device,
                already_computed_nodes=already_computed_nodes,
                loss_func=self.loss,
                cm=cm,
                mixed_precision=self.mixed_precision,
                keep_node_types=self.keep_node_types,
                skip_chunking=self.skip_chunking,
                noise=self.noise,
                batch_max_atoms=self.batch_max_atoms,
                ignore_chunk_keys=self.ignore_chunk_keys,
            )

            loss, loss_contrib = self.loss(pred=out, ref=ref_data)

            # update metrics
            with torch.no_grad():
                self.batch_losses = self.loss_stat(loss, loss_contrib)
                self.batch_metrics = self.metrics(pred=out, ref=ref_data)
            del ref_data

            if not validation:

                loss.backward()
                if self.use_grokfast:
                    self.grads = gradfilter_ema(self.model, grads=self.grads)

                # grad clipping: avoid "shocks" to the model (params) during optimization;
                # returns norms; their expected trend is from high to low and stabilize
                norm = torch.nn.utils.clip_grad_norm_(self.model.parameters(), self.max_gradient_norm)

                if self.is_wandb_trainer:
                    wandb.log({"Grad_norm": norm})

                if self.sanitize_gradients:
                    for n, param in self.model.named_parameters(): # replaces possible nan gradients to 0
                        if param.grad is not None and torch.isnan(param.grad).any():
                            param.grad[torch.isnan(param.grad)] = 0

                self.optim.step()
                # self.model.normalize_weights() # scales parms by their norm (Not weight_norm)

                if self.lr_scheduler_name == "CosineAnnealingWarmRestarts":
                    self.lr_sched.step(self.iepoch + self.ibatch / self.n_batches)


            # evaluate ending condition
<<<<<<< HEAD
            if self.skip_chunking:
                return True

            # if chunking is active -> if whole struct has been processed then batch is over
            if already_computed_nodes is None:
=======
            if already_computed_nodes is None: # already_computed_nodes is the stopping criteria to finish batch step
>>>>>>> a5390a0a
                if len(batch_chunk_center_nodes) < num_batch_center_nodes:
                    already_computed_nodes = batch_chunk_center_nodes
            elif len(already_computed_nodes) + len(batch_chunk_center_nodes) == num_batch_center_nodes:
                already_computed_nodes = None
            else:
                assert len(already_computed_nodes) + len(batch_chunk_center_nodes) < num_batch_center_nodes
                already_computed_nodes = torch.cat([already_computed_nodes, batch_chunk_center_nodes], dim=0)

            if already_computed_nodes is None:
                return True

    @property
    def stop_cond(self):
        """kill the training early"""

        if self.early_stopping_conds is not None and hasattr(self, "mae_dict"):
            early_stop, early_stop_args, debug_args = self.early_stopping_conds(
                self.mae_dict
            )
            if debug_args is not None:
                self.logger.debug(debug_args)
            if early_stop:
                self.stop_arg = early_stop_args
                return True

        if self.iepoch >= self.max_epochs:
            self.stop_arg = "max epochs"
            return True

        return False

    def reset_metrics(self):
        self.loss_stat.reset()
        self.loss_stat.to(self.torch_device)
        self.metrics.reset()
        self.metrics.to(self.torch_device)

    def epoch_step(self):
        self.model.prod(max(0, self.iepoch) % (self.prod_for + self.prod_every) < self.prod_every)

        dataloaders = {TRAIN: self.dl_train, VALIDATION: self.dl_val}
        categories = [TRAIN, VALIDATION] if self.iepoch >= 0 else [VALIDATION]
        dataloaders = [dataloaders[c] for c in categories]  # get the right dataloaders for the catagories we actually run
        self.metrics_dict = {}
        self.loss_dict = {}

        for category, dataset in zip(categories, dataloaders):
            self.reset_metrics()
            self.n_batches = len(dataset)
            for self.ibatch, batch in enumerate(dataset):
                success = self.batch_step(
                    data=batch,
                    validation=(category == VALIDATION),
                )

                if success:
                    self.end_of_batch_log(batch_type=category)

                    for callback in self._end_of_batch_callbacks:
                        callback(self)

            self.metrics_dict[category] = self.metrics.current_result()
            self.loss_dict[category] = self.loss_stat.current_result()

            if category == TRAIN:
                for callback in self._end_of_train_callbacks:
                    callback(self)

        self.iepoch += 1

        self.end_of_epoch_log()

        # if the iepoch for the past epoch was -1, it will now be 0
        # for -1 (report_init_validation: True) we aren't training, so it's wrong
        # to step the LR scheduler even if it will have no effect with this particular
        # scheduler at the beginning of training.
        if self.iepoch > 0 and self.lr_scheduler_name == "ReduceLROnPlateau":
            self.lr_sched.step(metrics=self.mae_dict[self.metrics_key])

        for callback in self._end_of_epoch_callbacks:
            callback(self)

    def end_of_batch_log(self, batch_type: str):
        """
        store all the loss/mae of each batch
        """

        mat_str = f"{self.iepoch+1:5d}, {self.ibatch+1:5d}"
        log_str = f"  {self.iepoch+1:5d} {self.ibatch+1:5d}"

        header = "epoch, batch"
        log_header = "# Epoch batch"

        # print and store loss value in batch_logger
        for name, value in self.batch_losses.items():
            mat_str += f", {value:16.5g}"
            header += f", {name}"
            log_str += f" {value:12.3g}"
            log_header += f" {name:>12.12}"

        # append details from metrics
        metrics, skip_keys = self.metrics.flatten_metrics(
            metrics=self.batch_metrics,
            metrics_metadata=self.metrics_metadata,
        )

        for key, value in metrics.items(): # log metrics
            mat_str += f", {value:16.5g}"
            header += f", {key}"
            if key not in skip_keys:
                log_str += f" {value:12.3g}"
                log_header += f" {key:>12.12}"

        batch_logger = logging.getLogger(self.batch_log[batch_type])

        if self.ibatch == 0:
            self.logger.info("")
            self.logger.info(f"{batch_type}")
            self.logger.info(log_header)
            init_step = -1 if self.report_init_validation else 0
            if (self.iepoch == init_step and batch_type == VALIDATION) or (
                self.iepoch == 0 and batch_type == TRAIN
            ):
                batch_logger.info(header)

        batch_logger.info(mat_str)
        if (self.ibatch + 1) % self.log_batch_freq == 0 or (
            self.ibatch + 1
        ) == self.n_batches:
            self.logger.info(log_str)

    def end_of_epoch_save(self):
        """
        save model and trainer details
        """
        with atomic_write_group():
            current_metrics = self.mae_dict[self.metrics_key]
            if current_metrics < self.best_metrics:
                self.best_metrics = current_metrics
                self.best_epoch = self.iepoch

                self.save_model(self.best_model_path, blocking=False)

                self.logger.info(
                    f"! Best model {self.best_epoch:8d} {self.best_metrics:8.3f}"
                )

            if (self.iepoch + 1) % self.log_epoch_freq == 0:
                self.save(blocking=False)

            if (
                self.save_checkpoint_freq > 0
                and (self.iepoch + 1) % self.save_checkpoint_freq == 0
            ):
                ckpt_path = self.output.generate_file(f"ckpt{self.iepoch+1}.pth")
                self.save_model(ckpt_path, blocking=False)

    def save_model(self, path, blocking: bool = True):
        with atomic_write(path, blocking=blocking, binary=True) as write_to:
            torch.save(self.model.state_dict(), write_to)

    def init_log(self):
        if self.iepoch > 0:
            self.logger.info("! Restarting training ...")
        else:
            self.logger.info("! Starting training ...")

    def final_log(self):

        self.logger.info(f"! Stop training: {self.stop_arg}")
        wall = perf_counter() - self.wall
        self.cumulative_wall = wall + self.previous_cumulative_wall
        self.logger.info(f"Wall time: {wall}")
        self.logger.info(f"Cumulative wall time: {self.cumulative_wall}")

    def end_of_epoch_log(self):
        """
        log validation details at the end of each epoch
        """

        lr = self.optim.param_groups[0]["lr"]
        wall = perf_counter() - self.wall
        self.cumulative_wall = wall + self.previous_cumulative_wall
        self.mae_dict = dict(
            LR=lr,
            epoch=self.iepoch,
            wall=wall,
            cumulative_wall=self.cumulative_wall,
        )

        header = "epoch, wall, LR"

        categories = [TRAIN, VALIDATION] if self.iepoch > 0 else [VALIDATION]
        log_header = {}
        log_str = {}

        strings = ["Epoch", "wal", "LR"]
        mat_str = f"{self.iepoch:10d}, {wall:8.3f}, {lr:8.3g}"
        for cat in categories:
            log_header[cat] = "# "
            log_header[cat] += " ".join([f"{s:>8s}" for s in strings])
            log_str[cat] = f"{self.iepoch:10d} {wall:8.3f} {lr:8.3g}"

        for category in categories:

            met, skip_keys = self.metrics.flatten_metrics(
                metrics=self.metrics_dict[category],
                metrics_metadata=self.metrics_metadata,
            )

            # append details from loss
            for key, value in self.loss_dict[category].items():
                mat_str += f", {value:16.5g}"
                header += f",{category}_{key}"
                log_str[category] += f" {value:12.3g}"
                log_header[category] += f" {key:>12.12}"
                self.mae_dict[f"{category}_{key}"] = value

            # append details from metrics
            for key, value in met.items():
                mat_str += f", {value:12.3g}"
                header += f",{category}_{key}"
                if key not in skip_keys:
                    log_str[category] += f" {value:12.3g}"
                    log_header[category] += f" {key:>12.12}"
                self.mae_dict[f"{category}_{key}"] = value

        if self.iepoch == 0:
            self.init_epoch_logger.info(header)
            self.init_epoch_logger.info(mat_str)
        elif self.iepoch == 1:
            self.epoch_logger.info(header)

        if self.iepoch > 0:
            self.epoch_logger.info(mat_str)

        if self.iepoch > 0:
            self.logger.info("\n\n  Train      " + log_header[TRAIN])
            self.logger.info("! Train      " + log_str[TRAIN])
            self.logger.info("! Validation " + log_str[VALIDATION])
        else:
            self.logger.info("\n\n  Initialization     " + log_header[VALIDATION])
            self.logger.info("! Initial Validation " + log_str[VALIDATION])

        wall = perf_counter() - self.wall
        self.logger.info(f"Wall time: {wall}")

    def __del__(self):

        if not self._initialized:
            return

        logger = self.logger
        for hdl in logger.handlers:
            hdl.flush()
            hdl.close()
        logger.handlers = []

        for i in range(len(logger.handlers)):
            logger.handlers.pop()

    def set_dataset(
        self,
        dataset: ConcatDataset,
        validation_dataset: Optional[ConcatDataset] = None,
    ) -> None:
        """Set the dataset(s) used by this trainer.

        Training and validation datasets will be sampled from
        them in accordance with the trainer's parameters.

        If only one dataset is provided, the train and validation
        datasets will both be sampled from it. Otherwise, if
        `validation_dataset` is provided, it will be used.
        """

        if validation_dataset is None:
            logging.warn("No validation dataset was provided. Using a subset of the train dataset as validation dataset.")

        if self.train_idcs is None or self.val_idcs is None:
            if self.n_train is None:
                if validation_dataset is None:
                    if self.n_val is not None:
                        self.n_train = [len(ds) - n_valid for ds, n_valid in zip(dataset.datasets, self.n_val)]
                    else:
                        logging.warn("No 'n_train' nor 'n_valid' parameters were provided. Using default 80-20%")
                        n_total = np.array([len(ds) for ds in dataset.datasets])
                        ones_mask = n_total == 1
                        n_total[~ones_mask] = (0.8 * n_total[~ones_mask]).astype(int)
                        num_ones = np.sum(ones_mask)
                        ones = np.copy(n_total[ones_mask])
                        ones[np.random.choice(num_ones, int(0.2*num_ones), replace=False)] = 0
                        n_total[ones_mask] = ones
                        self.n_train = n_total
                else:
                    self.n_train = [len(ds) for ds in dataset.datasets]
            if self.n_val is None:
                if validation_dataset is not None:
                    self.n_val = [len(ds) for ds in validation_dataset.datasets]
                else:
                    self.n_val = [len(ds) - n_train for ds, n_train in zip(dataset.datasets, self.n_train)]

            self.train_idcs, self.val_idcs = [], []
            # Sample both from `dataset`:
            if validation_dataset is not None:
                for _validation_dataset, n_val in zip(validation_dataset.datasets, self.n_val):

                    total_n = len(_validation_dataset)

                    if n_val > total_n:
                        raise ValueError("too little data for validation. please reduce n_val")
                    if self.train_val_split == "random":
                        idcs = torch.randperm(total_n, generator=self.dataset_rng)
                    elif self.train_val_split == "sequential":
                        idcs = torch.arange(total_n)
                    else:
                        raise NotImplementedError(f"splitting mode {self.train_val_split} not implemented")

                    self.val_idcs.append(idcs[:n_val])

            # If validation_dataset is None, Sample both from `dataset`
            for _index, (_dataset, n_train) in enumerate(zip(dataset.datasets, self.n_train)):

                total_n = len(_dataset)

                if n_train > total_n:
                    raise ValueError(f"too little data for training. please reduce n_train. n_train: {n_train} total: {total_n}")

                if self.train_val_split == "random":
                    idcs = torch.randperm(total_n, generator=self.dataset_rng)
                elif self.train_val_split == "sequential":
                    idcs = torch.arange(total_n)
                else:
                    raise NotImplementedError(f"splitting mode {self.train_val_split} not implemented")

                self.train_idcs.append(idcs[: n_train])
                if validation_dataset is None:
                    assert len(self.n_train) == len(self.n_val)
                    n_val = self.n_val[_index]
                    if (n_train + n_val) > total_n:
                        raise ValueError(f"too little data for training and validation. please reduce n_train and n_val. n_train: {n_train} n_val: {n_val} total: {total_n}")
                    self.val_idcs.append(idcs[n_train : n_train + n_val])

        if validation_dataset is None:
            validation_dataset = dataset

        # assert len(self.n_train) == len(dataset.datasets)
        assert len(self.n_val) == len(validation_dataset.datasets)

        # build redefined datasets wrt data splitting process above
        # torch_geometric datasets inherantly support subsets using `index_select`
        indexed_datasets_train = []
        for _dataset, train_idcs in zip(dataset.datasets, self.train_idcs):
            indexed_datasets_train.append(_dataset.index_select(train_idcs))
        self.dataset_train = ConcatDataset(indexed_datasets_train)

        indexed_datasets_val = []
        for _dataset, val_idcs in zip(validation_dataset.datasets, self.val_idcs):
            indexed_datasets_val.append(_dataset.index_select(val_idcs))
        self.dataset_val = ConcatDataset(indexed_datasets_val)

        # based on recommendations from
        # https://pytorch.org/tutorials/recipes/recipes/tuning_guide.html#enable-async-data-loading-and-augmentation
        dl_kwargs = dict(
            exclude_keys=self.exclude_keys,
            num_workers=self.dataloader_num_workers,
            # keep stuff around in memory
            persistent_workers=(self.dataloader_num_workers > 0 and self.max_epochs > 1),
            # PyTorch recommends this for GPU since it makes copies much faster
            pin_memory=(self.torch_device != torch.device("cpu")),
            # avoid getting stuck
            timeout=(30 if self.dataloader_num_workers > 0 else 0),
            # use the right randomness
            generator=self.dataset_rng,
        )

        self.dl_train = DataLoader(
            dataset=self.dataset_train,
            shuffle=self.shuffle,  # training should shuffle
            batch_size=self.batch_size,
            **dl_kwargs,
        )

        # validation, on the other hand, shouldn't shuffle
        # we still pass the generator just to be safe
        self.dl_val = DataLoader(
            dataset=self.dataset_val,
            batch_size=self.validation_batch_size,
            **dl_kwargs,
        )


class TrainerWandB(Trainer):
    """Trainer class that adds WandB features"""

    def end_of_epoch_log(self):
        Trainer.end_of_epoch_log(self)
        wandb.log(self.mae_dict)

    def init(self):
        super().init()

        if not self._initialized:
            return

        # upload some new fields to wandb
        wandb.config.update({"num_weights": self.num_weights})

        if self.kwargs.get("wandb_watch", False):
            wandb_watch_kwargs = self.kwargs.get("wandb_watch_kwargs", {})
            wandb.watch(self.model, self.loss, **wandb_watch_kwargs)<|MERGE_RESOLUTION|>--- conflicted
+++ resolved
@@ -47,6 +47,32 @@
 from .early_stopping import EarlyStopping
 
 
+def remove_node_centers_for_NaN_targets(batch, loss_func, keep_node_types):
+    # - Remove edges of atoms whose result is NaN - #
+    per_node_outputs_keys = []
+    if loss_func is not None:
+        for key in loss_func.coeffs:
+            if hasattr(loss_func.funcs[key], "ignore_nan") and loss_func.funcs[key].ignore_nan:
+                key_clean = loss_func.remove_suffix(key)
+                if key_clean in batch and len(batch[key_clean]) == len(batch[AtomicDataDict.BATCH_KEY]):
+                    val = batch[key_clean].reshape(len(batch[key_clean]), -1)
+                    if keep_node_types is not None:
+                        batch[key_clean][~torch.isin(batch[AtomicDataDict.NODE_TYPE_KEY].flatten(), keep_node_types)] = torch.nan
+
+                    not_nan_edge_filter = torch.isin(batch[AtomicDataDict.EDGE_INDEX_KEY][0], torch.argwhere(torch.any(~torch.isnan(val), dim=1)).flatten())
+                    batch[AtomicDataDict.EDGE_INDEX_KEY] = batch[AtomicDataDict.EDGE_INDEX_KEY][:, not_nan_edge_filter]
+                    batch[AtomicDataDict.BATCH_KEY] = batch[AtomicDataDict.BATCH_KEY][batch[AtomicDataDict.EDGE_INDEX_KEY].unique()]
+                    if AtomicDataDict.EDGE_CELL_SHIFT_KEY in batch:
+                        batch[AtomicDataDict.EDGE_CELL_SHIFT_KEY] = batch[AtomicDataDict.EDGE_CELL_SHIFT_KEY][not_nan_edge_filter]
+                    per_node_outputs_keys.append(key_clean)
+
+    per_node_outputs_values = []
+    for per_node_output_key in per_node_outputs_keys:
+        if per_node_output_key in batch:
+            per_node_outputs_values.append(batch.get(per_node_output_key))
+
+    return batch, per_node_outputs_keys, per_node_outputs_values
+
 def run_inference(
     model,
     data,
@@ -64,28 +90,7 @@
     precision = torch.autocast(device_type='cuda' if torch.cuda.is_available() else 'cpu', dtype=torch.bfloat16) if mixed_precision else contextlib.nullcontext()
     batch = AtomicData.to_AtomicDataDict(data.to(device)) # AtomicDataDict is the dstruct that is taken as input from each forward
 
-    # - Remove edges of atoms whose result is NaN - #
-    per_node_outputs_keys = []
-    if loss_func is not None:
-        for key in loss_func.coeffs:
-            if hasattr(loss_func.funcs[key], "ignore_nan") and loss_func.funcs[key].ignore_nan:
-                key_clean = loss_func.remove_suffix(key)
-                if key_clean in batch and len(batch[key_clean]) == len(batch[AtomicDataDict.BATCH_KEY]):
-                    val = batch[key_clean].reshape(len(batch[key_clean]), -1)
-                    if keep_node_types is not None:
-                        batch[key_clean][~torch.isin(batch[AtomicDataDict.NODE_TYPE_KEY].flatten(), keep_node_types)] = torch.nan
-
-                    not_nan_edge_filter = torch.isin(batch[AtomicDataDict.EDGE_INDEX_KEY][0], torch.argwhere(torch.any(~torch.isnan(val), dim=1)).flatten())
-                    batch[AtomicDataDict.EDGE_INDEX_KEY] = batch[AtomicDataDict.EDGE_INDEX_KEY][:, not_nan_edge_filter]
-                    batch[AtomicDataDict.BATCH_KEY] = batch[AtomicDataDict.BATCH_KEY][batch[AtomicDataDict.EDGE_INDEX_KEY].unique()]
-                    if AtomicDataDict.EDGE_CELL_SHIFT_KEY in batch:
-                        batch[AtomicDataDict.EDGE_CELL_SHIFT_KEY] = batch[AtomicDataDict.EDGE_CELL_SHIFT_KEY][not_nan_edge_filter]
-                    per_node_outputs_keys.append(key_clean)
-
-    per_node_outputs_values = []
-    for per_node_output_key in per_node_outputs_keys:
-        if per_node_output_key in batch:
-            per_node_outputs_values.append(batch.get(per_node_output_key))
+    batch, per_node_outputs_keys, per_node_outputs_values = remove_node_centers_for_NaN_targets(batch, loss_func, keep_node_types)
 
     batch_index = batch[AtomicDataDict.EDGE_INDEX_KEY]
     num_batch_center_nodes = len(batch_index[0].unique())
@@ -119,7 +124,7 @@
     with cm, precision:
         out = model(input_data)
         del input_data
-    
+
     return out, batch_chunk, batch_chunk_center_nodes, num_batch_center_nodes
 
 def prepare_chunked_input_data(
@@ -923,161 +928,6 @@
         self.save()
         finish_all_writes()
 
-<<<<<<< HEAD
-    @classmethod
-    def prepare_chunked_input_data(
-        cls,
-        already_computed_nodes: Optional[torch.Tensor],
-        batch: AtomicDataDict.Type,
-        data: AtomicDataDict.Type,
-        per_node_outputs_keys: List[str] = [],
-        per_node_outputs_values: List[torch.Tensor] = [],
-        batch_max_atoms: int = 1000,
-        ignore_chunk_keys: List[str] = [],
-        device = "cpu"
-    ):
-        # === Limit maximum batch size to avoid CUDA Out of Memory === #
-        # === ---------------------------------------------------- === #
-        # === ---------------------------------------------------- === #
-
-        chunk = already_computed_nodes is not None
-        batch_chunk = deepcopy(batch)
-        batch_chunk_index = batch_chunk[AtomicDataDict.EDGE_INDEX_KEY]
-        edge_fields_dict = {
-            edge_field: batch[edge_field]
-            for edge_field in _EDGE_FIELDS
-            if edge_field in batch
-        }
-
-        if chunk:
-            batch_chunk_index = batch_chunk_index[:, ~torch.isin(batch_chunk_index[0], already_computed_nodes)]
-        batch_chunk_center_node_idcs = batch_chunk_index[0].unique()
-        if len(batch_chunk_center_node_idcs) == 0:
-            return None, None, None
-
-        # = Iteratively remove edges from batch_chunk = #
-        # = ----------------------------------------- = #
-
-        offset = 0
-        while len(batch_chunk_index.unique()) > batch_max_atoms:
-
-            def get_node_center_idcs(batch_chunk_index: torch.Tensor, batch_max_atoms: int, offset: int):
-                unique_set = set()
-
-                for i, num in enumerate(batch_chunk_index[1]):
-                    unique_set.add(num.item())
-
-                    if len(unique_set) >= batch_max_atoms:
-                        return batch_chunk_index[0, :i+1].unique()[:-offset]
-                return batch_chunk_index[0].unique()[:-offset]
-
-            def get_edge_filter(batch_chunk_index: torch.Tensor, offset: int):
-                node_center_idcs = get_node_center_idcs(batch_chunk_index, batch_max_atoms, offset)
-                edge_filter = torch.isin(batch_chunk_index[0], node_center_idcs)
-                return edge_filter
-
-            chunk = True
-            offset += 1
-            fltr = get_edge_filter(batch_chunk_index, offset)
-            batch_chunk_index = batch_chunk_index[:, fltr]
-            for k, v in edge_fields_dict.items():
-                edge_fields_dict[k] = v[fltr]
-
-        # = ----------------------------------------- = #
-
-        if chunk:
-            batch_chunk[AtomicDataDict.EDGE_INDEX_KEY] = batch_chunk_index
-            batch_chunk[AtomicDataDict.BATCH_KEY] = data[AtomicDataDict.BATCH_KEY][batch_chunk_index.unique()]
-            for k, v in edge_fields_dict.items():
-                batch[k] = v
-            if AtomicDataDict.EDGE_CELL_SHIFT_KEY in batch:
-                        batch[AtomicDataDict.EDGE_CELL_SHIFT_KEY] = batch[AtomicDataDict.EDGE_CELL_SHIFT_KEY][batch_chunk_index.unique()]
-            for per_node_output_key, per_node_outputs_value in zip(per_node_outputs_keys, per_node_outputs_values):
-                chunk_per_node_outputs_value = per_node_outputs_value.clone()
-                mask = torch.ones_like(chunk_per_node_outputs_value, dtype=torch.bool)
-                mask[batch_chunk_index[0].unique()] = False
-                chunk_per_node_outputs_value[mask] = torch.nan
-                batch_chunk[per_node_output_key] = chunk_per_node_outputs_value
-
-        # === ---------------------------------------------------- === #
-        # === ---------------------------------------------------- === #
-
-        if hasattr(data, "__slices__"):
-            for slices_key, slices in data.__slices__.items():
-                batch_chunk[f"{slices_key}_slices"] = torch.tensor(slices, dtype=int)
-        batch_chunk["ptr"] = torch.nn.functional.pad(torch.bincount(batch_chunk.get(AtomicDataDict.BATCH_KEY)).flip(dims=[0]), (0, 1), mode='constant').flip(dims=[0])
-
-        edge_index = batch_chunk[AtomicDataDict.EDGE_INDEX_KEY]
-        node_index = edge_index.unique(sorted=True)
-
-        for key in batch_chunk.keys():
-            if key in [
-                AtomicDataDict.BATCH_KEY,
-                AtomicDataDict.EDGE_INDEX_KEY,
-            ] + ignore_chunk_keys:
-                continue
-            dim = np.argwhere(np.array(batch_chunk[key].size()) == len(data[AtomicDataDict.BATCH_KEY])).flatten()
-            if len(dim) == 1:
-                if dim[0] == 0:
-                    batch_chunk[key] = batch_chunk[key][node_index]
-                elif dim[0] == 1:
-                    batch_chunk[key] = batch_chunk[key][:, node_index]
-                elif dim[0] == 2:
-                    batch_chunk[key] = batch_chunk[key][:, :, node_index]
-                else:
-                    raise Exception('Dimension not implemented')
-
-        last_idx = -1
-        updated_edge_index = edge_index.clone()
-        for idx in node_index:
-            if idx > last_idx + 1:
-                updated_edge_index[edge_index >= idx] -= idx - last_idx - 1
-            last_idx = idx
-        batch_chunk[AtomicDataDict.EDGE_INDEX_KEY] = updated_edge_index
-        batch_chunk_center_nodes = edge_index[0].unique()
-
-        del edge_index
-        del node_index
-
-        input_data = {
-            k: v.to(device)
-            for k, v in batch_chunk.items()
-            if k not in per_node_outputs_keys
-        }
-
-        return input_data, batch_chunk, batch_chunk_center_nodes
-
-    def model_forward(self, input_data, batch_chunk):
-        out = self.model(input_data)
-        del input_data
-        loss, loss_contrib = self.loss(pred=out, ref=batch_chunk)
-        return out, loss, loss_contrib
-
-    def remove_node_centers_for_NaN_targets(self, batch):
-        # - Remove edges of atoms whose result is NaN - #
-        per_node_outputs_keys = []
-        for key in self.loss.coeffs:
-            if hasattr(self.loss.funcs[key], "ignore_nan") and self.loss.funcs[key].ignore_nan:
-                key_clean = self.loss.remove_suffix(key)
-                if key_clean in batch and len(batch[key_clean]) == len(batch[AtomicDataDict.BATCH_KEY]):
-                    val = batch[key_clean].reshape(len(batch[key_clean]), -1)
-                    if self.keep_node_types is not None:
-                        batch[key_clean][~torch.isin(batch[AtomicDataDict.NODE_TYPE_KEY].flatten(), self.keep_node_types)] = torch.nan
-
-                    not_nan_edge_filter = torch.isin(batch[AtomicDataDict.EDGE_INDEX_KEY][0], torch.argwhere(torch.any(~torch.isnan(val), dim=1)).flatten())
-                    batch[AtomicDataDict.EDGE_INDEX_KEY] = batch[AtomicDataDict.EDGE_INDEX_KEY][:, not_nan_edge_filter]
-                    batch[AtomicDataDict.BATCH_KEY] = batch[AtomicDataDict.BATCH_KEY][batch[AtomicDataDict.EDGE_INDEX_KEY].unique()]
-                    if AtomicDataDict.EDGE_CELL_SHIFT_KEY in batch:
-                        batch[AtomicDataDict.EDGE_CELL_SHIFT_KEY] = batch[AtomicDataDict.EDGE_CELL_SHIFT_KEY][not_nan_edge_filter]
-                    per_node_outputs_keys.append(key_clean)
-
-        per_node_outputs_values = []
-        for per_node_output_key in per_node_outputs_keys:
-            if per_node_output_key in batch:
-                per_node_outputs_values.append(batch.get(per_node_output_key))
-
-        return batch, per_node_outputs_keys, per_node_outputs_values
-
     def get_cm(self, validation):
         if self.model_requires_grads or not validation:
             return contextlib.nullcontext()
@@ -1085,36 +935,14 @@
 
     def batch_step(self, data, validation=False):
 
-        self.optim.zero_grad(set_to_none=True)
-
-        cm = self.get_cm(validation)
-        precision = torch.autocast(device_type='cuda' if torch.cuda.is_available() else 'cpu', dtype=torch.bfloat16) if self.mixed_precision else contextlib.nullcontext()
-
-        if validation:
-            self.model.eval()
-        else:
-            self.model.train()
-
-        # AtomicDataDict: dict taken as input from *all* frwds
-        batch = AtomicData.to_AtomicDataDict(data.to(self.torch_device))
-        batch, per_node_outputs_keys, per_node_outputs_values = self.remove_node_centers_for_NaN_targets(batch)
-        batch_index = batch[AtomicDataDict.EDGE_INDEX_KEY]
-        num_batch_center_nodes = len(batch_index[0].unique())
-=======
-    def batch_step(self, data, validation=False):
-
         # no need to have gradients from old steps taking up memory
         self.optim.zero_grad(set_to_none=True)
 
-        cm = contextlib.nullcontext()
-        if validation:
-            self.model.eval()
-            if not self.model_requires_grads:
-                cm = torch.no_grad()
-        else:
-            self.model.train()
-        
->>>>>>> a5390a0a
+        cm = self.get_cm(validation)
+
+        if validation: self.model.eval()
+        else: self.model.train()
+
         already_computed_nodes = None
         while True:
 
@@ -1167,15 +995,11 @@
 
 
             # evaluate ending condition
-<<<<<<< HEAD
             if self.skip_chunking:
                 return True
 
             # if chunking is active -> if whole struct has been processed then batch is over
             if already_computed_nodes is None:
-=======
-            if already_computed_nodes is None: # already_computed_nodes is the stopping criteria to finish batch step
->>>>>>> a5390a0a
                 if len(batch_chunk_center_nodes) < num_batch_center_nodes:
                     already_computed_nodes = batch_chunk_center_nodes
             elif len(already_computed_nodes) + len(batch_chunk_center_nodes) == num_batch_center_nodes:
