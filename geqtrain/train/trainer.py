--- conflicted
+++ resolved
@@ -1415,12 +1415,8 @@
             return
 
         with atomic_write_group():
-<<<<<<< HEAD
-            current_metrics = self.mae_dict.get(self.metrics_key, None) # mae_dict.keys =  list of metrics listed in yaml under metrics_components
-=======
-            # allow current_metrics to be None at first epoch in case tracked metric is a training metric
+            # allow current_metrics to be None at first epoch in case tracked metric is a training metric; mae_dict.keys = list of metrics listed in yaml under metrics_components
             current_metrics = self.mae_dict.get(self.metrics_key, None)
->>>>>>> e2ed5480
             if not current_metrics:
                 return
 
