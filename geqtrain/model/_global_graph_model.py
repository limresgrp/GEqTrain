--- conflicted
+++ resolved
@@ -99,9 +99,5 @@
             out_field=AtomicDataDict.GRAPH_FEATURES_KEY,
         )),
     })
-<<<<<<< HEAD
-    
-=======
 
->>>>>>> 4431260e
     return layers