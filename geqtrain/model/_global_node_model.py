import logging
from typing import Optional

from geqtrain.data import AtomicDataDict
from torch.utils.data import ConcatDataset
from geqtrain.model import update_config
from geqtrain.nn import (
    SequentialGraphNetwork,
    EdgewiseReduce,
    InteractionModule,
    EmbeddingNodeAttrs,
    SphericalHarmonicEdgeAngularAttrs,
    BasisEdgeRadialAttrs,
    EmbeddingGraphAttrs,
    ReadoutModule,
)


def GlobalNodeModel(config, initialize: bool, dataset: Optional[ConcatDataset] = None) -> SequentialGraphNetwork:
    """Base model architecture.

    """
    layers = buildHeadlessGlobalNodeModelLayers(config)

    layers.update({
        "head": (ReadoutModule, dict(
            field=AtomicDataDict.NODE_FEATURES_KEY,
            out_field=AtomicDataDict.NODE_OUTPUT_KEY,
        )),
    })

    return SequentialGraphNetwork.from_parameters(
        shared_params=config,
        layers=layers,
    )

def HeadlessGlobalNodeModel(config, initialize: bool, dataset: Optional[ConcatDataset] = None) -> SequentialGraphNetwork:
    """Base model architecture.

    """
    layers = buildHeadlessGlobalNodeModelLayers(config)

    return SequentialGraphNetwork.from_parameters(
        shared_params=config,
        layers=layers,
    )

def buildHeadlessGlobalNodeModelLayers(config):
    logging.info("--- Building Global Node Model ---")

    update_config(config)

    layers = {
        # -- Encode -- #
        "node_attrs":         EmbeddingNodeAttrs,
        "edge_radial_attrs":  BasisEdgeRadialAttrs,
        "edge_angular_attrs": SphericalHarmonicEdgeAngularAttrs,
        "graph_attrs":        EmbeddingGraphAttrs,
    }

    layers.update({
        "local_interaction": (InteractionModule, dict(
            node_invariant_field=AtomicDataDict.NODE_ATTRS_KEY,
            edge_invariant_field=AtomicDataDict.EDGE_RADIAL_ATTRS_KEY,
            edge_equivariant_field=AtomicDataDict.EDGE_ANGULAR_ATTRS_KEY,
            out_field=AtomicDataDict.EDGE_FEATURES_KEY,
            out_irreps=None,
            output_ls=[0],
        )),
        "local_pooling": (EdgewiseReduce, dict(
            field=AtomicDataDict.EDGE_FEATURES_KEY,
            out_field=AtomicDataDict.NODE_FEATURES_KEY,
        )),
        "update": (ReadoutModule, dict(
            field=AtomicDataDict.NODE_FEATURES_KEY,
            out_field=AtomicDataDict.NODE_ATTRS_KEY,
            out_irreps=None,
            resnet=True,
        )),
        "context_aware_interaction": (InteractionModule, dict(
            node_invariant_field=AtomicDataDict.NODE_ATTRS_KEY,
            edge_invariant_field=AtomicDataDict.EDGE_RADIAL_ATTRS_KEY,
            edge_equivariant_field=AtomicDataDict.EDGE_ANGULAR_ATTRS_KEY,
            out_field=AtomicDataDict.EDGE_FEATURES_KEY,
            output_mul="hidden",
        )),
        "global_edge_pooling": (EdgewiseReduce, dict(
            field=AtomicDataDict.EDGE_FEATURES_KEY,
            out_field=AtomicDataDict.NODE_FEATURES_KEY,
        )),
    })
<<<<<<< HEAD
    
=======

>>>>>>> 4431260e
    return layers<|MERGE_RESOLUTION|>--- conflicted
+++ resolved
@@ -89,9 +89,5 @@
             out_field=AtomicDataDict.NODE_FEATURES_KEY,
         )),
     })
-<<<<<<< HEAD
-    
-=======
 
->>>>>>> 4431260e
     return layers