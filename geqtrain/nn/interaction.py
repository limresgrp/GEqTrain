import math
import functools
import torch
import torch.nn.functional as F

from typing import Optional, List, Tuple, Union
from torch_scatter import scatter
from torch_scatter.composite import scatter_softmax
from einops import rearrange

from e3nn import o3
from e3nn.util.jit import compile_mode

from geqtrain.data import AtomicDataDict
from geqtrain.nn import (
    GraphModuleMixin,
    SO3_LayerNorm,
    ScalarMLPFunction,
)
from geqtrain.nn.allegro import (
    Linear,
    Contracter,
    MakeWeightedChannels,
)
from geqtrain.utils.tp_utils import SCALAR, tp_path_exists
from geqtrain.utils._global_options import DTYPE
<<<<<<< HEAD

from geqtrain.nn.allegro import Contracter, MakeWeightedChannels, Linear
=======
>>>>>>> a5390a0a
from geqtrain.nn.cutoffs import tanh_cutoff
from geqtrain.nn._film import FiLMFunction

from geqtrain.nn.mace.blocks import EquivariantProductBasisBlock
from geqtrain.nn.mace.irreps_tools import reshape_irreps, inverse_reshape_irreps


@compile_mode("script")
class InteractionModule(GraphModuleMixin, torch.nn.Module):

    '''
    when the ctor of this class is called, it takes as input all the stuff that is listed in the yaml
    all the keys that are both in the arg list here and in the yaml are taken as input in the ctor of this class
    posititon is irrelevant in ctor arg
    concept from paper: this layer works on edge features: it splits edge info in 1) invariant descriptors 2) equivariant descriptors
    it processes 1 and 2 separately but
    conditions the operations in 2 using processed info coming from 1
    and conditions the operations in 1 using invariant info coming from
    idea: 2 tracks 1 handle invariants properties of sys, the other handles equivariant properties of sys
    these 2 tracks talk to each other
    the cutoff acts a weight that scales edgefeature wrt source/dist
    the angular comonent is based on displacement vectr -> it thus implies a center/cental node
    with this we have the ik weights selection for the angular track/tp
    scatter on nodes nb ij != ji
    readout

    Nomenclature and dims:

    "node_attrs"            [n_nodes, dim]      node_invariant_field            atom types (embedded?)
    "edge_radial_attrs"     [n_edge, dim]       edge_invariant_field            radial embedding of displacement vectors BESSEL
    "edge_angular_attrs"    [n_edge, dim]       edge_equivariant_field          angular embedding of displacement vectors SH
    "edge_features"         [n_edge, dim]       out_field                       edge_features are the output of interaction block

    '''

    # saved params
    num_layers: int

    node_invariant_field: str
    edge_invariant_field: str
    edge_equivariant_field: str
    out_field: str
    env_embed_multiplicity: int

    # internal values
    _env_builder_w_index: List[int]
    _env_builder_n_irreps: int
    _input_pad: int

    def __init__(
        self,
        # required params
        num_layers: int,
        r_max: float,
        out_irreps: Optional[Union[o3.Irreps, str]] = None,
        output_hidden_irreps: bool = False,
        output_hidden_ls: Optional[List[int]] = None,
        avg_num_neighbors: Optional[float] = 5.0,
        # cutoffs
        TanhCutoff_n: float = 6,
        # general hyperparameters:
        node_invariant_field=AtomicDataDict.NODE_ATTRS_KEY,
        edge_invariant_field=AtomicDataDict.EDGE_RADIAL_ATTRS_KEY,
        edge_equivariant_field=AtomicDataDict.EDGE_ANGULAR_ATTRS_KEY,
        out_field=AtomicDataDict.EDGE_FEATURES_KEY,
        env_embed_multiplicity: int = 64,
        head_dim: int = 64,
        use_mace_product: bool = True,
        product_correlation: int = 2,
        use_attention: bool = True,

        # MLP parameters:
        env_embed=ScalarMLPFunction,
        env_embed_kwargs={},
        two_body_latent=ScalarMLPFunction,
        two_body_latent_kwargs={},
        latent=ScalarMLPFunction,
        latent_kwargs={},

        # Graph conditioning
        graph_conditioning_field=AtomicDataDict.GRAPH_ATTRS_KEY,

        # Performance parameters:
        pad_to_alignment: int = 1,

        # Other:
        irreps_in=None,
    ):
        super().__init__()

        # save parameters
        assert (
            num_layers >= 1
        )
        self.num_layers             = num_layers
        self.node_invariant_field   = node_invariant_field
        self.edge_invariant_field   = edge_invariant_field
        self.edge_equivariant_field = edge_equivariant_field
        self.out_field              = out_field
        self.env_embed_multiplicity = env_embed_multiplicity
        self.head_dim               = head_dim
        self.isqrtd                 = math.isqrt(head_dim)
        self.tanh_cutoff_n          = float(TanhCutoff_n)

        # architectural choices
        self.use_mace_product       = use_mace_product
        self.use_attention          = use_attention

        # performance
        self.pad_to_alignment       = pad_to_alignment

        # set up irreps
        self._init_irreps(
            irreps_in=irreps_in,
            required_irreps_in=[
                self.node_invariant_field,
                self.edge_invariant_field,
                self.edge_equivariant_field,
            ],
        )

        two_body_latent = functools.partial(two_body_latent,    **two_body_latent_kwargs)
        latent          = functools.partial(latent,    **latent_kwargs)
        env_embed       = functools.partial(env_embed, **env_embed_kwargs)

        self.interaction_layers = torch.nn.ModuleList([])

        # Embed to the spharm * it as mul
        input_edge_eq_irreps = self.irreps_in[self.edge_equivariant_field]
        assert all(mul == 1 for mul, _ in input_edge_eq_irreps)

        env_embed_irreps = o3.Irreps([(self.env_embed_multiplicity, ir) for _, ir in input_edge_eq_irreps])
        assert (
            env_embed_irreps[0].ir == SCALAR
        ), "env_embed_irreps must start with scalars"
        self._input_pad = (
            int(math.ceil(env_embed_irreps.dim / self.pad_to_alignment)) * self.pad_to_alignment
        ) - env_embed_irreps.dim

        if out_irreps is None:
            out_irreps = env_embed_irreps
        else:
            out_irreps = out_irreps if isinstance(out_irreps, o3.Irreps) else o3.Irreps(out_irreps)
        if output_hidden_irreps:
            if output_hidden_ls is None:
                output_hidden_ls = out_irreps.ls
            assert isinstance(output_hidden_ls, List)
            out_irreps = o3.Irreps(
                [(self.env_embed_multiplicity, ir) for _, ir in env_embed_irreps if ir.l in [0] + output_hidden_ls]
            )

        # Initially, we have the B(r)Y(\vec{r})-projection of the edges
        # (possibly embedded)
        arg_irreps = env_embed_irreps

        # - begin irreps -
        # start to build up the irreps for the iterated TPs
        tps_irreps = [arg_irreps]

        for layer_index in range(num_layers):
            ir_out = env_embed_irreps
            # Create higher order terms cause there are more TPs coming
            if layer_index == self.num_layers - 1:
                # No more TPs follow this, so only need ls that are present in out_irreps
                ir_out = out_irreps

            # Prune impossible paths
            ir_out = o3.Irreps(
                [
                    (mul, ir)
                    for mul, ir in ir_out
                    if tp_path_exists(arg_irreps, env_embed_irreps, ir)
                ]
            )

            # the argument to the next tensor product is the output of this one
            arg_irreps = ir_out
            tps_irreps.append(ir_out)
        # - end build irreps -

        # - Remove unneeded paths -
        temp_out_irreps = tps_irreps[-1]
        new_tps_irreps = [temp_out_irreps]
        for arg_irreps in reversed(tps_irreps[:-1]):
            new_arg_irreps = []
            for mul, arg_ir in arg_irreps:
                for _, env_ir in env_embed_irreps:
                    if any(i in temp_out_irreps for i in arg_ir * env_ir):
                        # arg_ir is useful: arg_ir * env_ir has a path to something we want
                        new_arg_irreps.append((mul, arg_ir))
                        # once its useful once, we keep it no matter what
                        break
            new_arg_irreps = o3.Irreps(new_arg_irreps)
            new_tps_irreps.append(new_arg_irreps)
            temp_out_irreps = new_arg_irreps

        assert len(new_tps_irreps) == len(tps_irreps)
        tps_irreps = list(reversed(new_tps_irreps))
        del new_tps_irreps

        assert tps_irreps[-1].lmax == out_irreps.lmax

        tps_irreps_in = tps_irreps[:-1]
        tps_irreps_out = tps_irreps[1:]
        del tps_irreps

        # Environment builder:
        env_weighter = MakeWeightedChannels(
            irreps_in=input_edge_eq_irreps,
            multiplicity_out=self.env_embed_multiplicity,
            pad_to_alignment=self.pad_to_alignment,
        )

        self._tp_n_scalar_outs: List[int] = []
        self._features_n_scalar_outs: List[int] = []

        # - Start Interaction Layers - #

        for layer_index, tps_irreps in enumerate(
            zip(tps_irreps_in, tps_irreps_out)
        ):
            self.interaction_layers.append(
                InteractionLayer(
                    layer_index=layer_index,
                    parent=self,
                    env_embed_irreps=env_embed_irreps,
                    tps_irreps=tps_irreps,
                    out_irreps=out_irreps,
                    product_correlation=product_correlation,
                    previous_latent_dim=self.interaction_layers[-1].latent_mlp.out_features if layer_index > 0 else None,
                    graph_conditioning_field=graph_conditioning_field,

                    env_weighter=env_weighter,
                    two_body_latent=two_body_latent,
                    latent=latent,
                    env_embed=env_embed,

                    avg_num_neighbors=avg_num_neighbors,
                )
            )

        # - End Interaction Layers - #

        self._latent_dim = self.interaction_layers[-1].latent_mlp.out_features
        self.out_multiplicity = out_irreps[0].mul

        self.final_latent_mlp = latent(
            mlp_input_dimension=(
                # the embedded latent invariants from the previous layer(s)
                self._latent_dim
                # and the invariants extracted from the last layer's TP:
                + self.env_embed_multiplicity * self._tp_n_scalar_outs[layer_index]
            ),
            mlp_output_dimension=self._latent_dim,
        )

        self.final_readout_mlp = latent(
            mlp_input_dimension=self._latent_dim,
            mlp_output_dimension=self.out_multiplicity * self._features_n_scalar_outs[layer_index],
        )

        self.reshape_back_features = inverse_reshape_irreps(out_irreps)

        # - End build modules - #

        out_feat_elems = []
        for irr in out_irreps:
            out_feat_elems.append(irr.ir.dim)
        self.out_feat_elems = sum(out_feat_elems)
        self.out_irreps = out_irreps

        # - Layer resnet update weights - #
        # We initialize to zeros, which under the sigmoid() become 0.5
        # so 1/2 * layer_1 + 1/4 * layer_2 + ...
        # note that the sigmoid of these are the factor _between_ layers
        # so the first entry is the ratio for the latent resnet of the first and second layers, etc.
        # e.g. if there are 3 layers, there are 2 ratios: l1:l2, l2:l3
        self._latent_resnet_update_params = torch.nn.Parameter(torch.zeros(self.num_layers, dtype=DTYPE))

        self.register_buffer("per_layer_cutoffs", torch.full((num_layers + 1,), r_max))
        self.register_buffer("_zero", torch.as_tensor(0.0))

        self.irreps_out.update({self.out_field: self.out_irreps})

    def forward(self, data: AtomicDataDict.Type) -> AtomicDataDict.Type:

        edge_center = data[AtomicDataDict.EDGE_INDEX_KEY][0]
        edge_neighbor = data[AtomicDataDict.EDGE_INDEX_KEY][1]
        edge_length = data[AtomicDataDict.EDGE_LENGTH_KEY]

        edge_attr = data[self.edge_equivariant_field]
        # pad edge_attr
        if self._input_pad > 0:
            edge_attr = torch.cat(
                (
                    edge_attr,
                    self._zero.expand(len(edge_attr), self._input_pad),
                ),
                dim=-1,
            )

        edge_invariants = data[self.edge_invariant_field]
        node_invariants = data[self.node_invariant_field]

        num_edges: int = len(edge_invariants)
        num_nodes: int = len(node_invariants)

        # Initialize state
        out_features = torch.zeros(
            (num_edges, self.out_multiplicity, self.out_feat_elems),
            dtype=DTYPE,
            device=edge_attr.device
        )

        latents = torch.zeros(
            (num_edges, self._latent_dim),
            dtype=DTYPE,
            device=edge_attr.device,
        )
        active_edges = torch.arange(
            num_edges,
            device=edge_attr.device,
        )

        # For the first layer, we use the input invariants:
        # The center and neighbor invariants and edge invariants
        inv_latent_cat = torch.cat(
            [
                node_invariants[edge_center],
                node_invariants[edge_neighbor],
                edge_invariants,
            ],
            dim=-1
        )
        # The nonscalar features. Initially, the edge data.
        eq_features = edge_attr

        # Compute the sigmoids vectorized instead of each loop
        layer_update_coefficients = self._latent_resnet_update_params.sigmoid()

        # Vectorized precompute per layer cutoffs
        cutoff_coeffs_all = tanh_cutoff(
            edge_length, self.per_layer_cutoffs, n=self.tanh_cutoff_n
        )

        # This goes through layer0, layer1, ..., layer_max-1
        for layer_index, layer in enumerate(self.interaction_layers):

            # Determine which edges are still in play
            cutoff_coeffs = cutoff_coeffs_all[layer_index]

            latents, inv_latent_cat, eq_features = layer(
                data=data,
                active_edges=active_edges,
                num_nodes=num_nodes,
                latents=latents,
                inv_latent_cat=inv_latent_cat,
                eq_features=eq_features,
                cutoff_coeffs=cutoff_coeffs,
                edge_attr=edge_attr,
                node_invariants=node_invariants,
                edge_invariants=edge_invariants,
                edge_center=edge_center,
                edge_neighbor=edge_neighbor,
                this_layer_update_coeff=layer_update_coefficients[layer_index - 1] if layer_index > 0 else None,
            )

        # - final layer - #
        features_n_scalars = self._features_n_scalar_outs[layer_index]

        # - Output equivariant values - #
        out_features[..., features_n_scalars:] = eq_features[..., features_n_scalars:]
        out_features = self.reshape_back_features(out_features)

        # - Output invariant values - #
        cutoff_coeffs = cutoff_coeffs_all[layer_index + 1]

        # - Compute latents - #
        new_latents = self.final_latent_mlp(inv_latent_cat)
        # Apply cutoff, which propagates through to everything else
        new_latents = cutoff_coeffs.unsqueeze(-1) * new_latents

        coefficient_old = torch.rsqrt(layer_update_coefficients[layer_index].square() + 1)
        coefficient_new = layer_update_coefficients[layer_index] * coefficient_old
        latents = torch.index_add(
            coefficient_old * latents,
            0,
            active_edges,
            coefficient_new * new_latents,
        )

        out_features[..., :self.out_multiplicity * features_n_scalars] = self.final_readout_mlp(latents)

        data[self.out_field] = out_features
        return data

    def normalize_weights(self) -> None:
        for name, param in self.named_parameters():
            if 'weight' in name:
                normalized_param = F.normalize(param, p=2, dim=0)
                # Assign normalized parameter back to the model
                param.data.copy_(normalized_param)


@compile_mode("script")
class InteractionLayer(torch.nn.Module):

    def __init__(
        self,
        layer_index: int,
        parent: InteractionModule,
        env_embed_irreps: o3.Irreps,
        tps_irreps: Tuple[o3.Irreps],
        out_irreps: o3.Irreps,
        product_correlation: int,
        previous_latent_dim: int,
        graph_conditioning_field: str,

        env_weighter: MakeWeightedChannels,
        two_body_latent: torch.nn.Module,
        latent: torch.nn.Module,
        env_embed: torch.nn.Module,

        avg_num_neighbors: float,
    ) -> None:
        super().__init__()

        self.layer_index = layer_index
        self.env_embed_multiplicity = parent.env_embed_multiplicity
        self.head_dim = parent.head_dim
        self.isqrtd = math.isqrt(self.head_dim)

        # Make the env embed linear, which mixes eq. feats after edges scatter over nodes
        self.env_norm = SO3_LayerNorm(
            env_embed_irreps,
        )
<<<<<<< HEAD
        # self.env_linear = SO3_Linear(
        #     env_embed_irreps,
        #     env_embed_irreps,
        #     bias=True,
        # )

        self.env_linear = Linear(
            env_embed_irreps,
            env_embed_irreps,
            shared_weights=True,
            internal_weights=True,
=======
        self.env_linear = Linear(
            env_embed_irreps,
            env_embed_irreps,
            internal_weights=True,
            shared_weights=True,
>>>>>>> a5390a0a
        )

        self.product, self.reshape_in_module = None, None
        if parent.use_mace_product:
            # Perform eq. Atomic Cluster Expansion
            self.product = EquivariantProductBasisBlock(
                node_feats_irreps=env_embed_irreps,
                target_irreps=env_embed_irreps,
                correlation=product_correlation,
                num_elements=parent.irreps_in[parent.node_invariant_field].num_irreps,
            )

            # Reshape back product so that you can perform tp: n m d -> n (m d)
            self.reshape_in_module = reshape_irreps(env_embed_irreps)

        # Make TP
        l_arg_irreps, l_out_irreps = tps_irreps
        tmp_i_out: int = 0
        instr = []
        tp_n_scalar_outs: int = 0
        full_out_irreps = []
        for i_out, (_, ir_out) in enumerate(l_out_irreps):
            for i_1, (_, ir_1) in enumerate(l_arg_irreps):
                for i_2, (_, ir_2) in enumerate(env_embed_irreps):
                    if ir_out in ir_1 * ir_2: # checks if this L can be obtained via tp between the 2 considered irreps
                        if ir_out == SCALAR:
                            tp_n_scalar_outs += 1 # count number of scalars
                        instr.append((i_1, i_2, tmp_i_out))
                        full_out_irreps.append((self.env_embed_multiplicity, ir_out))
                        tmp_i_out += 1
        parent._tp_n_scalar_outs.append(tp_n_scalar_outs)
        full_out_irreps = o3.Irreps(full_out_irreps)
        assert all(ir == SCALAR for _, ir in full_out_irreps[:tp_n_scalar_outs])

        # Build tensor product between env-aware node feats and edge attrs
        self.tp = Contracter(
            irreps_in1=o3.Irreps(
                [(self.env_embed_multiplicity, ir) for _, ir in l_arg_irreps]
            ),
            irreps_in2=o3.Irreps(
                [(self.env_embed_multiplicity, ir) for _, ir in env_embed_irreps]
            ),
            irreps_out=o3.Irreps(
                [(self.env_embed_multiplicity, ir) for _, ir in full_out_irreps]
            ),
            instructions=instr,
            connection_mode=("uuu"),
            shared_weights=False,
            has_weight=False,
            normalization='component', # 'norm' or 'component'
            pad_to_alignment=parent.pad_to_alignment,
        )
        self.tp_norm = SO3_LayerNorm(
            o3.Irreps(
                [(self.env_embed_multiplicity, ir) for _, ir in full_out_irreps]
            ),
        )

        # Make env embed mlp
        generate_n_weights = (env_weighter.weight_numel)  # the weight for the edge embedding
        generate_n_weights += self.env_embed_multiplicity # + the weights for the edge attention

        if self.layer_index == 0:
            # also need weights to embed the edge itself
            # this is because the 2 body latent is mixed in with the first layer
            # in terms of code
            generate_n_weights += env_weighter.weight_numel

        # FiLM layer for conditioning on graph input features
        self.film = None
        self.graph_conditioning_field = graph_conditioning_field
        if self.graph_conditioning_field in parent.irreps_in:
            self.film = FiLMFunction(
                mlp_input_dimension=parent.irreps_in[self.graph_conditioning_field].dim,
                mlp_latent_dimensions=[],
                mlp_output_dimension=generate_n_weights,
                mlp_nonlinearity=None,
            )

        # the linear acts after the extractor
        linear_out_irreps = out_irreps if self.layer_index == parent.num_layers - 1 else env_embed_irreps

        _features_n_scalar_outs = linear_out_irreps.count(SCALAR) // linear_out_irreps[0].mul
        parent._features_n_scalar_outs.append(_features_n_scalar_outs)

<<<<<<< HEAD
        # self.linear = SO3_Linear(
        #     full_out_irreps,
        #     linear_out_irreps,
        #     bias=True,
        # )

        self.linear = Linear(
            full_out_irreps,
            linear_out_irreps,
            shared_weights=True,
            internal_weights=True,
            pad_to_alignment=parent.pad_to_alignment,
=======
        self.linear = Linear(
            full_out_irreps,
            linear_out_irreps,
            internal_weights=True,
            shared_weights=True,
>>>>>>> a5390a0a
        )

        if self.layer_index == 0:
            # at the first layer, we have no invariants from previous TPs
            latent_mlp = two_body_latent(
                mlp_input_dimension=(
                    (
                        # Node invariants for center and neighbor (chemistry)
                        2 * parent.irreps_in[parent.node_invariant_field].num_irreps
                        # Plus edge invariants for the edge (radius).
                        + parent.irreps_in[parent.edge_invariant_field].num_irreps
                    )
                ),
                mlp_output_dimension=None,
                use_layer_norm=True,
            )
            self._latent_dim = latent_mlp.out_features
        else:
            assert previous_latent_dim is not None
            self._latent_dim = previous_latent_dim
            latent_mlp = latent(
                mlp_input_dimension=(
                    # the embedded latent invariants from the previous layer(s)
                    self._latent_dim
                    # and the invariants extracted from the last layer's TP:
                    + self.env_embed_multiplicity * parent._tp_n_scalar_outs[self.layer_index - 1]
                ),
                mlp_output_dimension=self._latent_dim,
                use_layer_norm=False,
            )

        # the env embed MLP takes the last latent's output as input
        # and outputs enough weights for the env embedder
        self.env_embed_mlp = env_embed(
            mlp_input_dimension=self._latent_dim,
            mlp_output_dimension=generate_n_weights,
            has_bias=False,
        )

        # Take the node attrs and obtain a query matrix
        self.edge_attr_to_query = ScalarMLPFunction(
            mlp_input_dimension=(
                 # Node invariants for center and neighbor (chemistry)
                2 * parent.irreps_in[parent.node_invariant_field].num_irreps
                # Plus edge invariants for the edge (radius).
                + parent.irreps_in[parent.edge_invariant_field].num_irreps
            ),
            mlp_latent_dimensions = [],
            mlp_output_dimension=self.env_embed_multiplicity * self.head_dim,
            mlp_nonlinearity = None,
            zero_init_last_layer_weights= True,
        ) if parent.use_attention else None

        # Take the node attrs and obtain a query matrix
        self.latent_to_key = ScalarMLPFunction(
            mlp_input_dimension = self._latent_dim,
            mlp_latent_dimensions = [],
            mlp_output_dimension = self.env_embed_multiplicity * self.head_dim,
            mlp_nonlinearity = None,
            zero_init_last_layer_weights = True,
        ) if parent.use_attention else None

        self.latent_mlp = latent_mlp
        self._env_weighter = env_weighter
        self.tp_n_scalar_out = parent._tp_n_scalar_outs[self.layer_index]
        self.use_attention = parent.use_attention
        self.use_mace_product = parent.use_mace_product

        if not parent.use_attention:
            self.register_buffer(
                "env_sum_normalization",
                torch.as_tensor([avg_num_neighbors]).rsqrt(),
            )

    def forward(
        self,
        data,
        active_edges,
        num_nodes,
        latents,
        inv_latent_cat,
        eq_features,
        cutoff_coeffs: torch.Tensor,
        edge_attr: torch.Tensor,
        node_invariants,
        edge_invariants,
        edge_center,
        edge_neighbor,
        this_layer_update_coeff: Optional[torch.Tensor],
    ):

        # Compute latents
        new_latents = self.latent_mlp(inv_latent_cat)
        # Apply cutoff, which propagates through to everything else
        new_latents = cutoff_coeffs.unsqueeze(-1) * new_latents

        if self.layer_index > 0:
            assert this_layer_update_coeff is not None
            # At init, we assume new and old to be approximately uncorrelated
            # Thus their variances add
            # we always want the latent space to be normalized to variance = 1.0,
            # because it is critical for learnability. Still, we want to preserve
            # the _relative_ magnitudes of the current latent and the residual update
            # to be controled by `this_layer_update_coeff`
            # Solving the simple system for the two coefficients:
            #   a^2 + b^2 = 1  (variances add)   &    a * this_layer_update_coeff = b
            # gives
            #   a = 1 / sqrt(1 + this_layer_update_coeff^2)  &  b = this_layer_update_coeff / sqrt(1 + this_layer_update_coeff^2)
            # rsqrt is reciprocal sqrt
            coefficient_old = torch.rsqrt(this_layer_update_coeff.square() + 1)
            coefficient_new = this_layer_update_coeff * coefficient_old
            # Residual update
            # Note that it only runs when there are latents to resnet with, so not at the first layer
            # index_add adds only to the edges for which we have something to contribute
            latents = torch.index_add(
                coefficient_old * latents,
                0,
                active_edges,
                coefficient_new * new_latents,
            )
        else:
            # Normal (non-residual) update
            # index_copy replaces, unlike index_add
            latents = torch.index_copy(latents, 0, active_edges, new_latents)

        # From the latents, compute the weights for active edges:
        weights = self.env_embed_mlp(latents)

        if self.film is not None:
            weights = self.film(weights, data[self.graph_conditioning_field], data[AtomicDataDict.BATCH_KEY][edge_center])

        w_index: int = 0
        if self.layer_index == 0:
            # embed initial edge
            env_w = weights.narrow(-1, w_index, self._env_weighter.weight_numel)
            w_index += self._env_weighter.weight_numel
            eq_features = self._env_weighter(
                eq_features, env_w
            )  # eq_features is edge_attr

        # Extract weights for the edge attrs
        env_w = weights.narrow(-1, w_index, self._env_weighter.weight_numel)
        w_index += self._env_weighter.weight_numel
        emb_latent = self._env_weighter(edge_attr, env_w)

        if self.use_attention:
            # Apply attention on features
            edge_full_attr = torch.cat([
                node_invariants[edge_center],
                node_invariants[edge_neighbor],
                edge_invariants,
            ], dim=-1)

            Q = self.edge_attr_to_query(edge_full_attr)
            Q = rearrange(Q, 'e (m d) -> e m d', m=self.env_embed_multiplicity, d=self.head_dim)

            K = self.latent_to_key(latents)
            K = rearrange(K, 'e (m d) -> e m d', m=self.env_embed_multiplicity, d=self.head_dim)

            W = torch.einsum('emd,emd -> em', Q, K) * self.isqrtd

            emb_latent = torch.einsum('emd,em->emd', emb_latent, scatter_softmax(W, edge_center, dim=0))

        # Pool over all attention-weighted edge features to build node local environment embedding

        local_env_per_node = scatter(
            emb_latent,
            edge_center,
            dim=0,
            dim_size=num_nodes,
        )
        if not self.use_attention:
            local_env_per_node = local_env_per_node * self.env_sum_normalization

        active_node_centers = torch.unique(edge_center)
        local_env_per_node_active_node_centers = local_env_per_node[active_node_centers]

        local_env_per_node_active_node_centers = self.env_norm(local_env_per_node_active_node_centers)
        local_env_per_active_atom = self.env_linear(local_env_per_node_active_node_centers)

        if self.use_mace_product:
            expanded_features_per_active_atom: torch.Tensor = self.product(
                node_feats=local_env_per_active_atom,
                node_attrs=node_invariants[active_node_centers],
            )
            local_env_per_active_atom = self.reshape_in_module(expanded_features_per_active_atom)

        expanded_features_per_node = torch.zeros_like(local_env_per_node, dtype=local_env_per_active_atom.dtype)
        expanded_features_per_node[active_node_centers] = local_env_per_active_atom

        # Copy to get per-edge
        # Large allocation, but no better way to do this:
        local_env_per_active_edge = expanded_features_per_node[edge_center]

        # Now do the TP
        # recursively tp current features with the environment embeddings
        eq_features = self.tp(eq_features, local_env_per_active_edge)
        eq_features = self.tp_norm(eq_features)

        # Get invariants
        # features has shape [z][mul][k]
        # we know scalars are first
        scalars = rearrange(eq_features[:, :, :self.tp_n_scalar_out], 'e m s -> e (m s)')

        inv_latent = torch.cat(
            [
                latents,
                scalars,
            ],
            dim=-1
        )

        # do the linear for eq. features
        eq_features = self.linear(eq_features)

        return latents, inv_latent, eq_features<|MERGE_RESOLUTION|>--- conflicted
+++ resolved
@@ -24,11 +24,6 @@
 )
 from geqtrain.utils.tp_utils import SCALAR, tp_path_exists
 from geqtrain.utils._global_options import DTYPE
-<<<<<<< HEAD
-
-from geqtrain.nn.allegro import Contracter, MakeWeightedChannels, Linear
-=======
->>>>>>> a5390a0a
 from geqtrain.nn.cutoffs import tanh_cutoff
 from geqtrain.nn._film import FiLMFunction
 
@@ -465,25 +460,11 @@
         self.env_norm = SO3_LayerNorm(
             env_embed_irreps,
         )
-<<<<<<< HEAD
-        # self.env_linear = SO3_Linear(
-        #     env_embed_irreps,
-        #     env_embed_irreps,
-        #     bias=True,
-        # )
-
-        self.env_linear = Linear(
-            env_embed_irreps,
-            env_embed_irreps,
-            shared_weights=True,
-            internal_weights=True,
-=======
         self.env_linear = Linear(
             env_embed_irreps,
             env_embed_irreps,
             internal_weights=True,
             shared_weights=True,
->>>>>>> a5390a0a
         )
 
         self.product, self.reshape_in_module = None, None
@@ -569,26 +550,11 @@
         _features_n_scalar_outs = linear_out_irreps.count(SCALAR) // linear_out_irreps[0].mul
         parent._features_n_scalar_outs.append(_features_n_scalar_outs)
 
-<<<<<<< HEAD
-        # self.linear = SO3_Linear(
-        #     full_out_irreps,
-        #     linear_out_irreps,
-        #     bias=True,
-        # )
-
-        self.linear = Linear(
-            full_out_irreps,
-            linear_out_irreps,
-            shared_weights=True,
-            internal_weights=True,
-            pad_to_alignment=parent.pad_to_alignment,
-=======
         self.linear = Linear(
             full_out_irreps,
             linear_out_irreps,
             internal_weights=True,
             shared_weights=True,
->>>>>>> a5390a0a
         )
 
         if self.layer_index == 0:
