--- conflicted
+++ resolved
@@ -597,15 +597,9 @@
             ),
             mlp_latent_dimensions = [],
             mlp_output_dimension=self.env_embed_mul * self.head_dim,
-<<<<<<< HEAD
             mlp_nonlinearity = None,
             use_norm_layer = True,
-        ) if parent.use_interaction_attention else None
-=======
-            use_norm_layer=False,
-            mlp_nonlinearity=None,
         ) if parent.use_attention else None
->>>>>>> d4b3345f
 
 
         # Take the node attrs and obtain a query matrix
@@ -621,15 +615,9 @@
             mlp_input_dimension=dot.irreps_out.dim,
             mlp_latent_dimensions = [],
             mlp_output_dimension=self.env_embed_mul * self.head_dim,
-<<<<<<< HEAD
             mlp_nonlinearity = None,
             use_norm_layer = True,
-        ) if parent.use_interaction_attention else None
-=======
-            use_norm_layer=False,
-            mlp_nonlinearity=None,
         ) if parent.use_attention else None
->>>>>>> d4b3345f
 
 
         self.latent_mlp = latent_mlp
@@ -750,11 +738,7 @@
             dim=0,
             dim_size=num_nodes,
         )
-<<<<<<< HEAD
-        if not self.use_interaction_attention:
-=======
         if not self.use_attention:
->>>>>>> d4b3345f
             local_env_per_node = local_env_per_node * self.env_sum_normalization
 
         active_node_centers = torch.unique(edge_center)
@@ -792,9 +776,4 @@
 
         # do the linear for eq. features
         eq_features = self.linear(eq_features)
-<<<<<<< HEAD
-        return latents, inv_latent, eq_features
-=======
-        
-        return latents, inv_latent, eq_features
->>>>>>> d4b3345f
+        return latents, inv_latent, eq_features