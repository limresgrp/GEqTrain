--- conflicted
+++ resolved
@@ -568,13 +568,8 @@
                 dim=0,
                 dim_size=num_nodes,
             )
-<<<<<<< HEAD
-
-            active_node_centers = edge_center[active_edges].unique()
-=======
             
             active_node_centers = torch.unique(edge_center[active_edges])
->>>>>>> 8a7831b0
             local_env_per_active_atom = env_linear(local_env_per_node[active_node_centers])
 
             expanded_features_per_active_atom: torch.Tensor = prod(
