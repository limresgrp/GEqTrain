--- conflicted
+++ resolved
@@ -29,28 +29,24 @@
         categorical_attr_modules = torch.nn.ModuleDict() # k: str field name, v: nn.Embedding layer
         output_embedding_dim = 0
         for field, values in node_attributes.items():
+
             if 'embedding_dimensionality' not in values: # this means the attr is not used as embedding
                 continue
+
             embedding_dim = values['embedding_dimensionality']
-<<<<<<< HEAD
             if values.get('attribute_type', 'categorical') == 'numerical':
                 numerical_attrs.append(field)
             else:
                 n_types = values.get('actual_num_types', num_types)
                 embedding_dim = values['embedding_dimensionality']
                 emb_module = torch.nn.Embedding(n_types, embedding_dim)
-                torch.nn.init.normal_(emb_module.weight, mean=0, std=1) # std 1 or math.isqrt(embedding_dim), 1 could be better
+                # torch.nn.init.xavier_uniform_(emb_module.weight) # with option 3 below?
+                torch.nn.init.normal_(emb_module.weight, mean=0, std=1,0) # options: 1) std=1 2) math.isqrt(embedding_dim) 3) 0.3333*math.isqrt(embedding_dim) as in https://github.com/bigscience-workshop/bigscience/blob/master/train/tr11-176B-ml/chronicles.md
                 categorical_attr_modules[field] = emb_module
-            
-=======
-            emb_module = torch.nn.Embedding(n_types, embedding_dim)
-            torch.nn.init.normal_(emb_module.weight, mean=0, std=0.3333*math.isqrt(embedding_dim)) # std 1 or math.isqrt(embedding_dim), 1 could be better
 
-            attr_modules[field] = emb_module
             if stable_embedding:
-                attr_modules[field] = torch.nn.Sequential(emb_module, torch.nn.LayerNorm(embedding_dim)) # as in: https://huggingface.co/docs/bitsandbytes/main/en/reference/nn/embeddings#bitsandbytes.nn.StableEmbedding
+                categorical_attr_modules[field] = torch.nn.Sequential(emb_module, torch.nn.LayerNorm(embedding_dim)) # as in: https://huggingface.co/docs/bitsandbytes/main/en/reference/nn/embeddings#bitsandbytes.nn.StableEmbedding
 
->>>>>>> bfad453f
             output_embedding_dim += embedding_dim
 
         self.numerical_attrs = numerical_attrs
@@ -60,29 +56,19 @@
 
 
     def forward(self, data: AtomicDataDict.Type) -> AtomicDataDict.Type:
-<<<<<<< HEAD
-        out = []
-        for attribute_name, emb_layer in self.categorical_attr_modules.items():
-            x = data[attribute_name].squeeze()
-            x = emb_layer(x)
-            out.append(x)
+        with torch.cuda.amp.autocast(enabled=False): # choice: embeddings are always kept to high precision, regardless of amp
+            out = []
+            for attribute_name, emb_layer in self.categorical_attr_modules.items():
+                x = data[attribute_name].squeeze()
+                x = emb_layer(x)
+                out.append(x)
+
         for attribute_name in self.numerical_attrs:
             x = data[attribute_name]
             out.append(x)
 
         data[AtomicDataDict.NODE_ATTRS_KEY] = torch.cat(out, dim=-1).float()
         return data
-=======
-        with torch.cuda.amp.autocast(enabled=False): # choice: embeddings are always kept to high precision
-            out = []
-            for attribute_name, emb_layer in self.attr_modules.items():
-                x = data[attribute_name].squeeze()
-                x = emb_layer(x)
-                out.append(x)
-
-            data[AtomicDataDict.NODE_ATTRS_KEY] = torch.cat(out, dim=-1)
-            return data
->>>>>>> bfad453f
 
 
 @compile_mode("script")
