--- conflicted
+++ resolved
@@ -79,10 +79,7 @@
         has_bias: bool = False,
         bias: Optional[List] = None,
         zero_init_last_layer_weights: bool = False,
-<<<<<<< HEAD
         use_dropout: bool = False,
-=======
->>>>>>> 575ee7b1
     ):
         super().__init__()
         nonlinearity = {
@@ -117,13 +114,8 @@
 
         sequential_dict = OrderedDict()
         if self.use_norm_layer:
-<<<<<<< HEAD
-            self.base.append(torch.nn.LayerNorm(dimensions[0]))
-
-=======
             sequential_dict['layer_norm'] = torch.nn.LayerNorm(dimensions[0])
         
->>>>>>> 575ee7b1
         if bias is not None:
             has_bias = True
 
