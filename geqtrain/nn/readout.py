from typing import Optional, Union
import torch
from e3nn import o3
from e3nn.util.jit import compile_mode
from geqtrain.data import AtomicDataDict
from geqtrain.nn import GraphModuleMixin
from geqtrain.nn.allegro import Linear
from geqtrain.nn.allegro._fc import ScalarMLPFunction
from geqtrain.nn.mace.irreps_tools import reshape_irreps, inverse_reshape_irreps


@compile_mode("script")
class ReadoutModule(GraphModuleMixin, torch.nn.Module):

    def __init__(
        self,
        num_types: int,
        out_irreps: Union[o3.Irreps, str],
        field: str,
        out_field: Optional[str] = None,
        readout_latent=ScalarMLPFunction,
        readout_latent_kwargs={},
        per_type_bias=None,
        has_bias: bool = False,
        eq_has_internal_weights: bool = False,
        resnet: bool = False,
        irreps_in=None,
    ):
        super().__init__()

        self.DTYPE = torch.get_default_dtype()

        self.field = field
        self.out_field = out_field or field
        self.has_inv_out = False
        self.has_eq_out = False
        self.has_bias = has_bias
        self.eq_has_internal_weights = eq_has_internal_weights
        self.resnet = resnet

        in_irreps = irreps_in[field]
        out_irreps = (
            out_irreps if isinstance(out_irreps, o3.Irreps)
            else (
                o3.Irreps(out_irreps) if isinstance(out_irreps, str)
                else in_irreps
            )
        )
        self.out_irreps = out_irreps
        self.out_irreps_muls = [ir.mul for ir in out_irreps]

        # check and init irreps
        my_irreps_in = {field: in_irreps}
        if self.resnet:
            my_irreps_in.update({self.out_field: out_irreps})
        self._init_irreps(
            irreps_in=irreps_in,
            my_irreps_in=my_irreps_in,
            irreps_out={self.out_field: out_irreps},
        )

        self.n_scalars_in = in_irreps.ls.count(0)
        assert self.n_scalars_in > 0

        self.n_scalars_out = out_irreps.ls.count(0)
        if self.n_scalars_out > 0:
            self.has_inv_out = True
            self.inv_readout = readout_latent(
                mlp_input_dimension=self.n_scalars_in,
                mlp_output_dimension=self.n_scalars_out,
                **readout_latent_kwargs,
            )

            if self.has_bias:
                if per_type_bias is not None:
                    assert len(per_type_bias) == num_types
                    per_type_bias = torch.tensor(per_type_bias, dtype=self.DTYPE)
                else:
                    per_type_bias = torch.zeros(num_types, dtype=self.DTYPE)
                self.per_type_bias = torch.nn.Parameter(per_type_bias.reshape(num_types, -1))
            else:
                self.per_type_bias = None

        if out_irreps.dim > self.n_scalars_out:
            self.has_eq_out = True
            eq_linear_input_irreps = o3.Irreps([(mul, ir) for mul, ir in in_irreps  if ir.l>0])
            eq_linear_output_irreps = o3.Irreps([(mul, ir) for mul, ir in out_irreps if ir.l>0])
            self.reshape_in = reshape_irreps(eq_linear_input_irreps)
            self.eq_readout = Linear(
                    eq_linear_input_irreps,
                    eq_linear_output_irreps,
                    shared_weights=self.eq_has_internal_weights,
                    internal_weights=self.eq_has_internal_weights,
                    pad_to_alignment=1,
                )

            if not self.eq_has_internal_weights:
                self.weights_emb = readout_latent(
                    mlp_input_dimension=self.n_scalars_in,
                    mlp_output_dimension=self.eq_readout.weight_numel,
                    **readout_latent_kwargs,
                )
            self.reshape_back_features = inverse_reshape_irreps(eq_linear_output_irreps)
        else:
            assert in_irreps.dim == self.n_scalars_in, (
                    f"Module input contains features with irreps which are not scalars ({in_irreps})." +
                    f"However, the irreps of the output is composed of scalars only ({out_irreps})."   +
                    "Please remove non-scalar features from the input, which otherwise would remain unused." +
                    f"If features come from InteractionModule, you can add the parameter 'output_hidden_ls=[0]' in the constructor"
                )
            self.reshape_in = None
<<<<<<< HEAD

=======
        
        self._resnet_update_coeff: Optional[torch.nn.Parameter] = None # init to None for jit
        if self.resnet:
            assert in_irreps == out_irreps
            self._resnet_update_coeff = torch.nn.Parameter(torch.tensor([0.0]))
        
>>>>>>> d4b3345f
        self.out_irreps_dim = self.out_irreps.dim

    def forward(self, data: AtomicDataDict.Type) -> AtomicDataDict.Type:
        features = data[self.field]
        out_features = torch.zeros(
            (len(features), self.out_irreps_dim),
            dtype=self.DTYPE,
            device=features.device
        )

        if self.has_inv_out:
            inv_features = self.inv_readout(features[:, :self.n_scalars_in])

            if self.has_bias and self.per_type_bias is not None:
                edge_center = torch.unique(data[AtomicDataDict.EDGE_INDEX_KEY][0])
                center_species = data[AtomicDataDict.NODE_TYPE_KEY][edge_center].squeeze(dim=-1)
                inv_features[edge_center] += self.per_type_bias[center_species]
            out_features[:, :self.n_scalars_out] += inv_features

        if self.has_eq_out and self.reshape_in is not None:
            eq_features = self.reshape_in(features[:, self.n_scalars_in:])
            if self.eq_has_internal_weights:
                eq_features = self.eq_readout(eq_features)
            else:
                weights = self.weights_emb(features[:, :self.n_scalars_in])
                eq_features = self.eq_readout(eq_features, weights)
            out_features[:, self.n_scalars_out:] += self.reshape_back_features(eq_features)
<<<<<<< HEAD

=======
        
        if self.resnet:
            assert self._resnet_update_coeff is not None
            old_features = data[self.out_field]
            _coeff = self._resnet_update_coeff.sigmoid()
            coefficient_old = torch.rsqrt(_coeff.square() + 1)
            coefficient_new = _coeff * coefficient_old
            # Residual update
            out_features = coefficient_old * old_features + coefficient_new * out_features
>>>>>>> d4b3345f
        data[self.out_field] = out_features
        return data<|MERGE_RESOLUTION|>--- conflicted
+++ resolved
@@ -109,16 +109,11 @@
                     f"If features come from InteractionModule, you can add the parameter 'output_hidden_ls=[0]' in the constructor"
                 )
             self.reshape_in = None
-<<<<<<< HEAD
 
-=======
-        
         self._resnet_update_coeff: Optional[torch.nn.Parameter] = None # init to None for jit
         if self.resnet:
             assert in_irreps == out_irreps
             self._resnet_update_coeff = torch.nn.Parameter(torch.tensor([0.0]))
-        
->>>>>>> d4b3345f
         self.out_irreps_dim = self.out_irreps.dim
 
     def forward(self, data: AtomicDataDict.Type) -> AtomicDataDict.Type:
@@ -146,9 +141,6 @@
                 weights = self.weights_emb(features[:, :self.n_scalars_in])
                 eq_features = self.eq_readout(eq_features, weights)
             out_features[:, self.n_scalars_out:] += self.reshape_back_features(eq_features)
-<<<<<<< HEAD
-
-=======
         
         if self.resnet:
             assert self._resnet_update_coeff is not None
@@ -158,6 +150,6 @@
             coefficient_new = _coeff * coefficient_old
             # Residual update
             out_features = coefficient_old * old_features + coefficient_new * out_features
->>>>>>> d4b3345f
+
         data[self.out_field] = out_features
         return data