--- conflicted
+++ resolved
@@ -172,13 +172,8 @@
             sysctl vm.max_map_count # Use this to check the limit of maps for shared memory
             sudo sysctl -w vm.max_map_count=NEW_VALUE # If necessary, change it with this command (valid until restart)
             '''
-<<<<<<< HEAD
             # Ensure chunks are of size up to chunksize elements
             chunksize = 10000
-=======
-            # Ensure chunks are of size up to 4000 elements
-            chunksize = 5000
->>>>>>> 055e18be
             instances = []
             for i in range(0, len(dataset_file_names_and_ensemble_indices), chunksize):
                 chunk = dataset_file_names_and_ensemble_indices[i:i + chunksize]
@@ -264,7 +259,7 @@
         new_node_index_slices = node_filter_cumsum[torch.as_tensor(data.__slices__[key_clean][1:]) - 1].tolist()
         new_node_index_slices.insert(0, 0)
         data.__slices__[key_clean] = torch.tensor(new_node_index_slices, dtype=torch.long, device=node_filter.device)
-    
+
     def update_edge_index(data, edge_filter: torch.Tensor):
         data[AtomicDataDict.EDGE_INDEX_KEY] = data[AtomicDataDict.EDGE_INDEX_KEY][:, edge_filter]
         if len(edge_filter) == 0:
@@ -298,12 +293,12 @@
             keep_edges_filter.append(torch.isin(node_center_edge_idcs, torch.argwhere(torch.any(~torch.isnan(val), dim=-1)).flatten()))
         elif key_clean in _EXTRA_FIELDS:
             pass
-    
+
     if len(keep_edges_filter) > 0:
         keep_edges_filter = torch.any(torch.stack(keep_edges_filter), dim=0)
     else:
         keep_edges_filter = torch.ones(len(node_center_edge_idcs), dtype=torch.bool)
-    
+
     # - Remove edges which connect center nodes with node types present in 'exclude_node_types_from_edges'
     if exclude_node_types_from_edges is not None:
         exclude_node_types_from_edges_mask = get_node_types_mask(node_types, exclude_node_types_from_edges, data)
