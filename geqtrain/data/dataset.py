--- conflicted
+++ resolved
@@ -256,7 +256,7 @@
             root=root,
             transform=Compose([load_callable(transf) for transf in transforms]) if transforms else None
         )
-    
+
     def __getitem__(
         self,
         idx: Union[int, np.integer, IndexType],
@@ -732,11 +732,7 @@
         for key in mapped.keys():
             for fields in [node_fields, edge_fields, graph_fields, extra_fields, fixed_fields]:
                 if key in fields and fields[key] is not None and np.issubdtype(fields[key].dtype, np.integer):
-<<<<<<< HEAD
                     fields[key] = fields[key].astype(np.int64) # keep int64 since cross entropy based pytorch loss functions require this dtype
-=======
-                    fields[key] = fields[key].astype(np.int64)
->>>>>>> 055e18be
                 if key in fields and fields[key] is not None and np.issubdtype(fields[key].dtype, bool):
                     fields[key] = fields[key].astype(np.float32)
 
