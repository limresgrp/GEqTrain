import os
from os.path import dirname
import sys

if sys.version_info[1] >= 8:
    from typing import Final
else:
    from typing_extensions import Final
from typing import Tuple, Dict, Union

import argparse
import pathlib
import logging
import yaml
import itertools
import torch
<<<<<<< HEAD
# import ase.data
=======
>>>>>>> 8a7831b0

# This is a weird hack to avoid Intel MKL issues on the cluster when this is called as a subprocess of a process that has itself initialized PyTorch.
# Since numpy gets imported later anyway for dataset stuff, this shouldn't affect performance.
import numpy as np  # noqa: F401

from e3nn.util.jit import script

from geqtrain.model import model_from_config
from geqtrain.train import Trainer
from geqtrain.utils import Config
from geqtrain.utils._global_options import _set_global_options

CONFIG_KEY: Final[str] = "config"
NEQUIP_VERSION_KEY: Final[str] = "nequip_version"
TORCH_VERSION_KEY: Final[str] = "torch_version"
E3NN_VERSION_KEY: Final[str] = "e3nn_version"
CODE_COMMITS_KEY: Final[str] = "code_commits"
R_MAX_KEY: Final[str] = "r_max"
N_SPECIES_KEY: Final[str] = "n_species"
TYPE_NAMES_KEY: Final[str] = "type_names"
JIT_BAILOUT_KEY: Final[str] = "_jit_bailout_depth"
JIT_FUSION_STRATEGY: Final[str] = "_jit_fusion_strategy"
TF32_KEY: Final[str] = "allow_tf32"

_ALL_METADATA_KEYS = [
    CONFIG_KEY,
    NEQUIP_VERSION_KEY,
    TORCH_VERSION_KEY,
    E3NN_VERSION_KEY,
    R_MAX_KEY,
    N_SPECIES_KEY,
    TYPE_NAMES_KEY,
    JIT_BAILOUT_KEY,
    JIT_FUSION_STRATEGY,
    TF32_KEY,
]


def _compile_for_deploy(model):
    model.eval()

    if not isinstance(model, torch.jit.ScriptModule):
        model = script(model)

    return model


def load_deployed_model(
    model_path: Union[pathlib.Path, str],
    device: Union[str, torch.device] = "cpu",
    freeze: bool = True,
    set_global_options: Union[str, bool] = "warn",
) -> Tuple[torch.jit.ScriptModule, Dict[str, str]]:
    r"""Load a deployed model.

    Args:
        model_path: the path to the deployed model's ``.pth`` file.

    Returns:
        model, metadata dictionary
    """
    metadata = {k: "" for k in _ALL_METADATA_KEYS}
    try:
        model = torch.jit.load(model_path, map_location=device, _extra_files=metadata)
    except RuntimeError as e:
        raise ValueError(
            f"{model_path} does not seem to be a deployed NequIP model file. Did you forget to deploy it using `nequip-deploy`? \n\n(Underlying error: {e})"
        )
    # Confirm nequip made it
    if metadata[NEQUIP_VERSION_KEY] == "":
        raise ValueError(
            f"{model_path} does not seem to be a deployed NequIP model file"
        )
    # Confirm its TorchScript
    assert isinstance(model, torch.jit.ScriptModule)
    # Make sure we're in eval mode
    model.eval()
    # Freeze on load:
    if freeze and hasattr(model, "training"):
        # hasattr is how torch checks whether model is unfrozen
        # only freeze if already unfrozen
        model = torch.jit.freeze(model)
    # Everything we store right now is ASCII, so decode for printing
    metadata = {k: v.decode("ascii") for k, v in metadata.items()}
    # Set up global settings:
    assert set_global_options in (True, False, "warn")
    if set_global_options:
        global_config_dict = {}
        global_config_dict["allow_tf32"] = bool(int(metadata[TF32_KEY]))
        # JIT strategy
        strategy = metadata.get(JIT_FUSION_STRATEGY, "")
        if strategy != "":
            strategy = [e.split(",") for e in strategy.split(";")]
            strategy = [(e[0], int(e[1])) for e in strategy]
        else:
            strategy = default_config[JIT_FUSION_STRATEGY]
        global_config_dict["_jit_fusion_strategy"] = strategy
        # JIT bailout
        # _set_global_options will check torch version
        jit_bailout: int = metadata.get(JIT_BAILOUT_KEY, "")
        if jit_bailout == "":
            jit_bailout = default_config[JIT_BAILOUT_KEY]
        jit_bailout = int(jit_bailout)
        global_config_dict["_jit_bailout_depth"] = jit_bailout
        # call to actually set the global options
        _set_global_options(
            global_config_dict,
            warn_on_override=set_global_options == "warn",
        )
    return model, metadata


def main(args=None):
    parser = argparse.ArgumentParser(
        description="Deploy and view information about previously deployed NequIP models."
    )
    # backward compat for 3.6
    if sys.version_info[1] > 6:
        required = {"required": True}
    else:
        required = {}
    parser.add_argument("--verbose", help="log level", default="INFO", type=str)
    subparsers = parser.add_subparsers(dest="command", title="commands", **required)

    build_parser = subparsers.add_parser("build", help="Build a deployment model")
    build_parser.add_argument(
        "--train-dir",
        help="Path to a working directory from a training session to deploy.",
        type=pathlib.Path,
    )
    build_parser.add_argument(
        "--model-name",
        help="Name of the .pth file inside the train directory. Default is 'best_model.pth'",
        default="best_model.pth"
    )
    build_parser.add_argument(
        "out_file",
        help="Output file for deployed model.",
        type=pathlib.Path,
    )

    args = parser.parse_args(args=args)

    logging.basicConfig(level=getattr(logging, args.verbose.upper()))
    
    
    logging.info(f"Loading {args.model_name} from training session...")
    config = Config.from_file(str(args.train_dir / "config.yaml"))

    _set_global_options(config)

    # -- load model --
    model, _ = Trainer.load_model_from_training_session(
        args.train_dir, model_name=args.model_name, device="cpu"
    )

    # -- compile --
    model.prod()
    model = _compile_for_deploy(model)
    logging.info("Compiled & optimized model.")

<<<<<<< HEAD
        metadata[R_MAX_KEY] = str(float(config["r_max"]))
        if "allowed_species" in config:
            # This is from before the atomic number updates
            n_species = len(config["allowed_species"])
            # type_names = {
            #     type: ase.data.chemical_symbols[atomic_num]
            #     for type, atomic_num in enumerate(config["allowed_species"])
            # }
        else:
            # The new atomic number setup
            n_species = str(config["num_types"])
            type_names = config["type_names"]
        metadata[N_SPECIES_KEY] = str(n_species)
        metadata[TYPE_NAMES_KEY] = " ".join(type_names)
=======
    # Deploy
    metadata: dict = {}
>>>>>>> 8a7831b0

    metadata[R_MAX_KEY] = str(float(config["r_max"]))
    metadata[JIT_BAILOUT_KEY] = str(config[JIT_BAILOUT_KEY])
    
    if int(torch.__version__.split(".")[1]) >= 11 and JIT_FUSION_STRATEGY in config:
        metadata[JIT_FUSION_STRATEGY] = ";".join(
            "%s,%i" % e for e in config[JIT_FUSION_STRATEGY]
        )
    metadata[TF32_KEY] = str(int(config["allow_tf32"]))
    metadata[CONFIG_KEY] = yaml.dump(dict(config))

    metadata = {k: v.encode("ascii") for k, v in metadata.items()}
    os.makedirs(dirname(args.out_file), exist_ok=True)
    torch.jit.save(model, args.out_file, _extra_files=metadata)

    return


if __name__ == "__main__":
    main()<|MERGE_RESOLUTION|>--- conflicted
+++ resolved
@@ -14,10 +14,6 @@
 import yaml
 import itertools
 import torch
-<<<<<<< HEAD
-# import ase.data
-=======
->>>>>>> 8a7831b0
 
 # This is a weird hack to avoid Intel MKL issues on the cluster when this is called as a subprocess of a process that has itself initialized PyTorch.
 # Since numpy gets imported later anyway for dataset stuff, this shouldn't affect performance.
@@ -179,25 +175,8 @@
     model = _compile_for_deploy(model)
     logging.info("Compiled & optimized model.")
 
-<<<<<<< HEAD
-        metadata[R_MAX_KEY] = str(float(config["r_max"]))
-        if "allowed_species" in config:
-            # This is from before the atomic number updates
-            n_species = len(config["allowed_species"])
-            # type_names = {
-            #     type: ase.data.chemical_symbols[atomic_num]
-            #     for type, atomic_num in enumerate(config["allowed_species"])
-            # }
-        else:
-            # The new atomic number setup
-            n_species = str(config["num_types"])
-            type_names = config["type_names"]
-        metadata[N_SPECIES_KEY] = str(n_species)
-        metadata[TYPE_NAMES_KEY] = " ".join(type_names)
-=======
     # Deploy
     metadata: dict = {}
->>>>>>> 8a7831b0
 
     metadata[R_MAX_KEY] = str(float(config["r_max"]))
     metadata[JIT_BAILOUT_KEY] = str(config[JIT_BAILOUT_KEY])
