--- conflicted
+++ resolved
@@ -9,10 +9,6 @@
 from geqtrain.utils.test import assert_AtomicData_equivariant
 from geqtrain.scripts._logger import set_up_script_logger
 from geqtrain.utils._global_options import _set_global_options
-<<<<<<< HEAD
-=======
-from geqtrain.data import dataset_from_config
->>>>>>> 622de338
 from geqtrain.utils import Config, load_file
 from geqtrain.model import model_from_config
 from pathlib import Path
@@ -29,7 +25,6 @@
 warnings.filterwarnings("ignore")
 
 
-
 def setup_process(rank, world_size):
     # Initialize the process group for distributed training
     dist.init_process_group(backend="nccl", rank=rank, world_size=world_size)
@@ -163,16 +158,9 @@
         # Copy conf file in results folder
         shutil.copyfile(Path(config.filepath).resolve(), trainer.config_path)
         config.update(trainer.params)
-<<<<<<< HEAD
+
         trainer.init_dataset(config)
-=======
-
-        # sets both train and val dsets
-        trainer.set_dataset(*load_dataset(config))
-        trainer.set_dataloader(config)
-
         # = Update config with dataset-related params = #
->>>>>>> 622de338
         config.update(trainer.dataset_params)
 
         # = Build model =
@@ -212,7 +200,6 @@
             pass
 
 
-
 def restart(rank, world_size, config):
     try:
         # load the dictionary
@@ -227,21 +214,15 @@
         for k in config.keys():
             if config[k] != dictionary.get(k, ""):
                 # modifiable things if restart
-<<<<<<< HEAD
                 if k in ["max_epochs", "loss_coeffs", "learning_rate", "device", "metrics_components",
                          "noise", "use_dt", "wandb", "batch_size", "validation_batch_size"]:
-=======
-                if k in ["max_epochs", "loss_coeffs", "learning_rate", "device",
-                         "metrics_components", "noise", "use_dt", "wandb", "batch_size", "validation_batch_size"]:
->>>>>>> 622de338
                     dictionary[k] = config[k]
                     logging.info(f'Update "{k}" to {dictionary[k]}')
                 elif k.startswith("early_stop"):
                     dictionary[k] = config[k]
                     logging.info(f'Update "{k}" to {dictionary[k]}')
                 elif isinstance(config[k], type(dictionary.get(k, ""))):
-                    raise ValueError(f'Key "{
-                                     k}" is different in config and the result trainer.pth file. Please double check')
+                    raise ValueError(f'Key "{k}" is different in config and the result trainer.pth file. Please double check')
 
         config = Config(dictionary, exclude_keys=["state_dict", "progress"])
         _set_global_options(config)
@@ -250,15 +231,8 @@
             # Setup the process for distributed training
             setup_process(rank, world_size)
 
-        trainer, model = load_trainer_and_model(
-            rank, world_size, config, dictionary=dictionary, is_restart=True)
-<<<<<<< HEAD
+        trainer, model = load_trainer_and_model(rank, world_size, config, dictionary=dictionary, is_restart=True)
         trainer.init_dataset(config)
-=======
-        trainer.set_dataset(*load_dataset(config))
-        trainer.set_dataloader(config)
-
->>>>>>> 622de338
         trainer.init(model=model)
         trainer.update_kwargs(config)
 
@@ -279,22 +253,6 @@
     return
 
 
-<<<<<<< HEAD
-=======
-def load_dataset(config):
-    dataset = dataset_from_config(config, prefix="dataset")
-    logging.info(f"Successfully loaded the data set of type {dataset}...")
-    try:
-        validation_dataset = dataset_from_config(
-            config, prefix="validation_dataset")
-        logging.info(
-            f"Successfully loaded the validation data set of type {validation_dataset}...")
-    except KeyError:  # It couldn't be found in yaml
-        validation_dataset = None
-    return dataset, validation_dataset
-
-
->>>>>>> 622de338
 def load_trainer_and_model(rank: int, world_size: int, config: Config, dictionary: Optional[Dict] = None, is_restart=False):
     if dictionary is None:
         dictionary = dict(config)
