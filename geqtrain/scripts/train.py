""" Adapted from https://github.com/mir-group/nequip
"""

""" Train a network."""

# This is a weird hack to avoid Intel MKL issues on the cluster when this is called as a subprocess of a process that has itself initialized PyTorch.
# Since numpy gets imported later anyway for dataset stuff, this shouldn't affect performance.
import logging
from typing import Tuple
from functools import partial
import warnings
warnings.filterwarnings("ignore")
from geqtrain.utils.test import assert_AtomicData_equivariant
from geqtrain.scripts._logger import set_up_script_logger
from geqtrain.utils._global_options import _set_global_options
from geqtrain.utils import Config, load_file
from geqtrain.model import model_from_config
from pathlib import Path
from os.path import isdir
import logging
import argparse
import shutil
from geqtrain.train import (
    setup_distributed_training,
    cleanup_distributed_training,
    configure_dist_training,
    instanciate_train_val_dsets,
    load_trainer_and_model,
)


def parse_command_line(args=None) -> Tuple[argparse.Namespace, Config]:
    parser = argparse.ArgumentParser(
        description="Train (or restart training of) a model."
    )
    parser.add_argument(
        "config", help="YAML file configuring the model, dataset, and other options"
    )
    parser.add_argument(
        "-d",
        "--device",
        help="Device on which to run the training. could be either 'cpu' or 'cuda[:n]'",
        default=None,
    )
    parser.add_argument(
        "--equivariance-test",
        help="test the model's equivariance before training on first frame of the validation dataset",
        action="store_true",
    )
    parser.add_argument(
        "--grad-anomaly-mode",
        help="enable PyTorch autograd anomaly mode to debug NaN gradients. Do not use for production training!",
        action="store_true",
    )
    parser.add_argument(
        "-ws", # if wd is present then use_dt
        "--world-size",
        help="Number of available GPUs for Distributed Training",
        type=int,
        default=None,
    )
    parser.add_argument(
        "-ma",
        "--master-addr",
        help="set MASTER_ADDR environment variable for Distributed Training",
        default='localhost',
    )
    parser.add_argument(
        "-mp",
        "--master-port",
        help="set MASTER_PORT environment variable for Distributed Training",
        default='rand',
    )
    args = parser.parse_args(args=args)

    # Check consistency
    if args.world_size is not None:
        if args.device is not None:
            raise argparse.ArgumentError("Cannot specify device when using Distributed Training")
        if args.equivariance_test:
            raise argparse.ArgumentError("You can run Equivariance Test on single CPU/GPU only")

    config = Config.from_file(args.config)

    flags = ("device", "equivariance_test", "grad_anomaly_mode")
    config.update({flag: getattr(args, flag)
                  for flag in flags if getattr(args, flag) is not None})
    config.update({"use_dt": args.world_size is not None})

    return args, config


def main(args=None):
    args, config = parse_command_line(args)
    set_up_script_logger(config.verbose)
    found_restart_file = isdir(f"{config.root}/{config.run_name}")
    if found_restart_file and not (config.append):
        raise RuntimeError(
            f"Training instance exists at {config.root}/{config.run_name}; "
            "either set append to True or use a different root or runname"
        )

    config: Config  # Explicitly annotate the type of `config` to help the linter
    if found_restart_file:
        config, progress_config = check_for_config_updates(config)
        logging.info("--- Restart ---")
        func = partial(restart, progress_config=progress_config.as_dict())
    else:
        if config.get("fine_tune", False):
            logging.info("--- Fine-Tuning ---")
        else:
            logging.info("--- Fresh Start ---")
        progress_config = None
        func = fresh_start

    _set_global_options(config)
    train_dataset, validation_dataset = instanciate_train_val_dsets(config)

    if config.use_dt:
        import torch.multiprocessing as mp
        world_size = configure_dist_training(args)

        # autonomous handling of rank, each process runs func
        mp.spawn(func, args=(world_size, config.as_dict(), train_dataset, validation_dataset,), nprocs=world_size, join=True)
    else:
        func(rank=0, world_size=1, config=config.as_dict(), train_dataset=train_dataset, validation_dataset=validation_dataset)
    return


def fresh_start(rank: int, world_size: int, config: dict, train_dataset, validation_dataset):
    try:
        # Necessary for mp.spawn
        assert isinstance(config, dict), f"config must be of type Dict. It is of type {type(config)}"
        config = Config.from_dict(config)

        if config.use_dt:
            setup_distributed_training(rank, world_size)

        trainer, model = load_trainer_and_model(rank, world_size, config)
        # Copy conf file in results folder
        shutil.copyfile(Path(config.filepath).resolve(), trainer.config_path)
        config.update(trainer.params)

        trainer.init_dataset(config, train_dataset, validation_dataset)

        # = Update config with dataset-related params = #
        config.update(trainer.dataset_params)

        # = Build model =
        if model is None:
            logging.info("Building the network...")
            model, _ = model_from_config(config=config, initialize=True, dataset=trainer.dataset_train)
            logging.info("Successfully built the network!")

        trainer.init_model(model=model)
        trainer.update_kwargs(config)

        # Equivar test
        if config.equivariance_test:
            logging.info("Running equivariance test...")
            model.eval()
            first_batch = next(iter(trainer.dl_train)).to(trainer.device)
            errstr = assert_AtomicData_equivariant(model, first_batch)
            model.train()
            logging.info(
                f"Equivariance test passed; equivariance errors:\n{errstr}")
            del errstr

        # Run training
        trainer.save()
        trainer.train()
    except KeyboardInterrupt:
        logging.info("Process manually stopped!")
    except Exception as e:
        logging.error(e)
        raise e
    finally:
        try:
            if config.use_dt:
                cleanup_distributed_training(rank)
        except:
            pass

<<<<<<< HEAD

def restart(rank, world_size, config, train_dataset, validation_dataset):

    def check_for_config_updates():
        # compare old_config to config and update stop condition related arguments

        modifiable_params = ["max_epochs", "loss_coeffs", "learning_rate", "device", "metrics_components",
                         "noise", "use_dt", "wandb", "batch_size", "validation_batch_size", "train_dloader_n_workers",
                         "val_dloader_n_workers", "dloader_prefetch_factor", "dataset_num_workers", "inmemory", "transforms",
                         "report_init_validation", "metrics_key", "max_gradient_norm",
                        ] # todo: "num_types" should be added here after moving binning functionality away from dataset creation

        for k,v in config.items():
            if v != old_config.get(k, ""):
                if k in modifiable_params:
                    old_config[k] = v
                    logging.info(f'Update "{k}" to {old_config[k]}')
                elif k.startswith("early_stop"):
                    old_config[k] = v
                    logging.info(f'Update "{k}" to {old_config[k]}')
                elif k == 'filepath':
                    assert Path(config[k]).resolve() == Path(old_config[k]).resolve()
                    old_config[k] = v
                elif k in ['dataset_list', 'validation_dataset_list']:
                    assert isinstance(v, list), "dataset_list/validation_dataset_list must be of type list"
                    assert isinstance(old_config[k], list), "dataset_list/validation_dataset_list must be of type list"
                    assert len(v) == 1, "for now only 1 dataset under dataset_list/validation_dataset_list is allowed"
                    assert len(old_config[k]), "for now only 1 dataset under dataset_list/validation_dataset_list is allowed"
                    new_dset_and_kwargs = v[0]
                    old_dset_and_kwargs = old_config[k][0]
                    for dlist_k in new_dset_and_kwargs.keys():
                        if dlist_k in modifiable_params:
                            continue
                        if new_dset_and_kwargs[dlist_k] != old_dset_and_kwargs[dlist_k]:
                            raise ValueError(f'Key "{k}" is different in config and the result trainer.pth file. Please double check')
                elif isinstance(v, type(old_config.get(k, ""))):
                    raise ValueError(f'Key "{k}" is different in config and the result trainer.pth file. Please double check')

=======
def restart(rank, world_size, config: dict, train_dataset, validation_dataset, progress_config: dict):
>>>>>>> c7b39672
    try:
        # Necessary for mp.spawn
        assert isinstance(config, dict), f"config must be of type Dict. It is of type {type(config)}"
        config = Config.from_dict(config)
        assert isinstance(progress_config, dict), f"progress_config must be of type Dict. It is of type {type(progress_config)}"
        progress_config = Config.from_dict(progress_config)

        if config.use_dt:
            setup_distributed_training(rank, world_size)

        trainer, model = load_trainer_and_model(rank, world_size, progress_config, is_restart=True)
        trainer.init_dataset(config, train_dataset, validation_dataset)
        trainer.init_model(model=model)
        trainer.load_state_dicts_for_restart(progress_config)
        trainer.update_kwargs(config)

        # Run training
        trainer.save()
        trainer.train()
    except KeyboardInterrupt:
        logging.info("Process manually stopped!")
    except Exception as e:
        logging.error(e)
        raise e
    finally:
        try:
            if config.get("use_dt", False):
                cleanup_distributed_training(rank)
        except:
            pass
    return

def check_for_config_updates(config):
    # compare old_config to config and update stop condition related arguments
    restart_file = f"{config['root']}/{config['run_name']}/trainer.pth"
    old_config = load_file(
        supported_formats=dict(torch=["pt", "pth"]),
        filename=restart_file,
        enforced_format="torch",
    )
    if old_config.get("fine_tune", False):
        raise ValueError("Cannot restart training of a fine-tuning run")

    modifiable_params = ["max_epochs", "loss_coeffs", "learning_rate", "device", "metrics_components",
                        "noise", "use_dt", "wandb", "batch_size", "validation_batch_size", "train_dloader_n_workers", "heads",
                        "val_dloader_n_workers", "dloader_prefetch_factor", "dataset_num_workers", "inmemory", "transforms",
                        "report_init_validation", "metrics_key", "max_gradient_norm", "dropout_edges", "optimizer_params", "head_wds"
                    ]

    for k,v in config.items():
        if v != old_config.get(k, ""):
            if k in modifiable_params:
                logging.info(f'Update "{k}" from {old_config[k]} to {v}')
                old_config[k] = v
            elif k.startswith("early_stop"):
                logging.info(f'Update "{k}" from {old_config[k]} to {v}')
                old_config[k] = v
            elif k == 'filepath':
                assert Path(config[k]).resolve() == Path(old_config[k]).resolve()
                old_config[k] = v
            elif k in ['dataset_list', 'validation_dataset_list']:
                assert isinstance(v, list), "dataset_list/validation_dataset_list must be of type list"
                assert isinstance(old_config[k], list), "dataset_list/validation_dataset_list must be of type list"
                assert len(v) == 1, "for now only 1 dataset under dataset_list/validation_dataset_list is allowed"
                assert len(old_config[k]), "for now only 1 dataset under dataset_list/validation_dataset_list is allowed"
                new_dset_and_kwargs = v[0]
                old_dset_and_kwargs = old_config[k][0]
                for dlist_k in new_dset_and_kwargs.keys():
                    if dlist_k in modifiable_params:
                        continue
                    if new_dset_and_kwargs[dlist_k] != old_dset_and_kwargs[dlist_k]:
                        raise ValueError(f'Key "{k}" is different in config and the result trainer.pth file. Please double check')
            elif isinstance(v, type(old_config.get(k, ""))):
                raise ValueError(f'Key "{k}" is different in config and the result trainer.pth file. Please double check')

    config          = Config(old_config, exclude_keys=["state_dict", "progress"])
    progress_config = Config(old_config)
    return config, progress_config


if __name__ == "__main__":
    main()<|MERGE_RESOLUTION|>--- conflicted
+++ resolved
@@ -181,48 +181,7 @@
         except:
             pass
 
-<<<<<<< HEAD
-
-def restart(rank, world_size, config, train_dataset, validation_dataset):
-
-    def check_for_config_updates():
-        # compare old_config to config and update stop condition related arguments
-
-        modifiable_params = ["max_epochs", "loss_coeffs", "learning_rate", "device", "metrics_components",
-                         "noise", "use_dt", "wandb", "batch_size", "validation_batch_size", "train_dloader_n_workers",
-                         "val_dloader_n_workers", "dloader_prefetch_factor", "dataset_num_workers", "inmemory", "transforms",
-                         "report_init_validation", "metrics_key", "max_gradient_norm",
-                        ] # todo: "num_types" should be added here after moving binning functionality away from dataset creation
-
-        for k,v in config.items():
-            if v != old_config.get(k, ""):
-                if k in modifiable_params:
-                    old_config[k] = v
-                    logging.info(f'Update "{k}" to {old_config[k]}')
-                elif k.startswith("early_stop"):
-                    old_config[k] = v
-                    logging.info(f'Update "{k}" to {old_config[k]}')
-                elif k == 'filepath':
-                    assert Path(config[k]).resolve() == Path(old_config[k]).resolve()
-                    old_config[k] = v
-                elif k in ['dataset_list', 'validation_dataset_list']:
-                    assert isinstance(v, list), "dataset_list/validation_dataset_list must be of type list"
-                    assert isinstance(old_config[k], list), "dataset_list/validation_dataset_list must be of type list"
-                    assert len(v) == 1, "for now only 1 dataset under dataset_list/validation_dataset_list is allowed"
-                    assert len(old_config[k]), "for now only 1 dataset under dataset_list/validation_dataset_list is allowed"
-                    new_dset_and_kwargs = v[0]
-                    old_dset_and_kwargs = old_config[k][0]
-                    for dlist_k in new_dset_and_kwargs.keys():
-                        if dlist_k in modifiable_params:
-                            continue
-                        if new_dset_and_kwargs[dlist_k] != old_dset_and_kwargs[dlist_k]:
-                            raise ValueError(f'Key "{k}" is different in config and the result trainer.pth file. Please double check')
-                elif isinstance(v, type(old_config.get(k, ""))):
-                    raise ValueError(f'Key "{k}" is different in config and the result trainer.pth file. Please double check')
-
-=======
 def restart(rank, world_size, config: dict, train_dataset, validation_dataset, progress_config: dict):
->>>>>>> c7b39672
     try:
         # Necessary for mp.spawn
         assert isinstance(config, dict), f"config must be of type Dict. It is of type {type(config)}"
@@ -270,7 +229,7 @@
                         "noise", "use_dt", "wandb", "batch_size", "validation_batch_size", "train_dloader_n_workers", "heads",
                         "val_dloader_n_workers", "dloader_prefetch_factor", "dataset_num_workers", "inmemory", "transforms",
                         "report_init_validation", "metrics_key", "max_gradient_norm", "dropout_edges", "optimizer_params", "head_wds"
-                    ]
+                    ] # todo: "num_types" should be added here after moving binning functionality away from dataset creation
 
     for k,v in config.items():
         if v != old_config.get(k, ""):
